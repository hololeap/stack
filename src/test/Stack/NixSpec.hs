--- conflicted
+++ resolved
@@ -41,16 +41,10 @@
 
 spec :: Spec
 spec = beforeAll setup $ do
-<<<<<<< HEAD
   let loadConfig' :: ConfigMonoid -> (LoadConfig -> IO ()) -> IO ()
       loadConfig' cmdLineArgs inner =
-        withRunner LevelDebug True False ColorAuto defaultStyles Nothing False $ \runner ->
+        withRunner LevelDebug True False ColorAuto mempty Nothing False $ \runner ->
         runRIO runner $ loadConfig cmdLineArgs Nothing SYLDefault (liftIO . inner)
-=======
-  let loadConfig' cmdLineArgs =
-        withRunner LevelDebug True False ColorAuto mempty Nothing False $ \runner ->
-        runRIO runner $ loadConfig cmdLineArgs Nothing SYLDefault
->>>>>>> cc39f0cf
       inTempDir test = do
         currentDirectory <- getCurrentDirectory
         withSystemTempDirectory "Stack_ConfigSpec" $ \tempDir -> do
