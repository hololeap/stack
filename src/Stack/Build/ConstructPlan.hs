--- conflicted
+++ resolved
@@ -53,20 +53,16 @@
 import           Stack.Package
 import           Stack.PackageDump
 import           Stack.PackageIndex
-<<<<<<< HEAD
+import           Stack.Types.Build
+import           Stack.Types.Config
 import           Stack.Types.FlagName
 import           Stack.Types.GhcPkgId
+import           Stack.Types.Internal (HasTerminal)
+import           Stack.Types.Package
 import           Stack.Types.PackageIdentifier
 import           Stack.Types.PackageName
 import           Stack.Types.Version
-import           Stack.Types.Config
-import           Stack.Types.Build
-import           Stack.Types.Package
-=======
-import           Stack.Types
-import           Stack.Types.Internal (HasTerminal)
 import           Text.PrettyPrint.Leijen.Extended
->>>>>>> 94bd76b2
 
 data PackageInfo
     = PIOnlyInstalled InstallLocation Installed
@@ -147,11 +143,7 @@
     getEnvConfig = ctxEnvConfig
 
 constructPlan :: forall env m.
-<<<<<<< HEAD
-                 (MonadCatch m, MonadReader env m, HasEnvConfig env, MonadLoggerIO m, MonadBaseControl IO m, HasHttpManager env)
-=======
-                 (MonadCatch m, MonadReader env m, HasEnvConfig env, MonadIO m, MonadLoggerIO m, MonadBaseControl IO m, HasHttpManager env, HasTerminal env)
->>>>>>> 94bd76b2
+                 (MonadCatch m, MonadReader env m, HasEnvConfig env, MonadLoggerIO m, MonadBaseControl IO m, HasHttpManager env, HasTerminal env)
               => MiniBuildPlan
               -> BaseConfigOpts
               -> [LocalPackage]
@@ -885,20 +877,28 @@
             Nothing -> []
             Just (_, parents) -> map (\(pkgId, _) -> (packageIdentifierName pkgId, extendDepsPath pkgId dp)) parents
 
-data DepsPath = DepsPath Int Int [PackageIdentifier]
+data DepsPath = DepsPath
+    { dpLength :: Int -- ^ Length of dpPath
+    , dpNameLength :: Int -- ^ Length of package names combined
+    , dpPath :: [PackageIdentifier] -- ^ A path where the packages later
+                                    -- in the list depend on those that
+                                    -- come earlier
+    }
     deriving (Eq, Ord, Show)
 
 startDepsPath :: PackageIdentifier -> DepsPath
-startDepsPath ident =
-    DepsPath 1 nameLength [ident]
-  where
-    nameLength = T.length (packageNameText (packageIdentifierName ident))
+startDepsPath ident = DepsPath
+    { dpLength = 1
+    , dpNameLength = T.length (packageNameText (packageIdentifierName ident))
+    , dpPath = [ident]
+    }
 
 extendDepsPath :: PackageIdentifier -> DepsPath -> DepsPath
-extendDepsPath ident (DepsPath cnt len idents) =
-    DepsPath (cnt + 1) (len + nameLength) (ident : idents)
-  where
-    nameLength = T.length (packageNameText (packageIdentifierName ident))
+extendDepsPath ident dp = DepsPath
+    { dpLength = dpLength dp + 1
+    , dpNameLength = dpNameLength dp + T.length (packageNameText (packageIdentifierName ident))
+    , dpPath = [ident]
+    }
 
 -- Utility newtype wrapper to make make Map's Monoid also use the
 -- element's Monoid.
