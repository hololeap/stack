--- conflicted
+++ resolved
@@ -106,12 +106,7 @@
 import              System.IO.Error (isPermissionError)
 import              System.FilePath (searchPathSeparator)
 import qualified    System.FilePath as FP
-<<<<<<< HEAD
 import              System.Permissions (setFileExecutable)
-=======
-import              RIO.Process
-import              RIO.List
->>>>>>> 78238c5a
 import              Text.Printf (printf)
 
 #if !WINDOWS
