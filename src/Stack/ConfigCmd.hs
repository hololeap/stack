{-# LANGUAGE NoImplicitPrelude #-}
{-# LANGUAGE ConstraintKinds #-}
{-# LANGUAGE FlexibleContexts #-}
{-# LANGUAGE OverloadedStrings #-}
{-# LANGUAGE ScopedTypeVariables #-}
{-# LANGUAGE GADTs #-}

-- | Make changes to project or global configuration.
module Stack.ConfigCmd
       (ConfigCmdSet(..)
       ,configCmdSetParser
       ,cfgCmdSet
       ,cfgCmdSetName
       ,configCmdEnvParser
       ,cfgCmdEnv
       ,cfgCmdEnvName
       ,cfgCmdName) where

import           Stack.Prelude
import qualified Data.ByteString as S
import qualified Data.Map.Merge.Strict as Map
import qualified Data.HashMap.Strict as HMap
import qualified Data.Text as T
import qualified Data.Yaml as Yaml
import qualified Options.Applicative as OA
import qualified Options.Applicative.Types as OA
<<<<<<< HEAD
import           Pantry (completeSnapshotLocation, loadSnapshot)
=======
import           Options.Applicative.Builder.Extra
>>>>>>> b0f7a683
import           Path
import qualified RIO.Map as Map
import           RIO.Process (envVarsL)
import           Stack.Config (makeConcreteResolver, getProjectConfig, getImplicitGlobalProjectDir)
import           Stack.Constants
import           Stack.Types.Config
import           Stack.Types.Resolver
import           System.Environment (getEnvironment)

data ConfigCmdSet
    = ConfigCmdSetResolver (Unresolved AbstractResolver)
    | ConfigCmdSetSystemGhc CommandScope
                            Bool
    | ConfigCmdSetInstallGhc CommandScope
                             Bool

data CommandScope
    = CommandScopeGlobal
      -- ^ Apply changes to the global configuration,
      --   typically at @~/.stack/config.yaml@.
    | CommandScopeProject
      -- ^ Apply changes to the project @stack.yaml@.

configCmdSetScope :: ConfigCmdSet -> CommandScope
configCmdSetScope (ConfigCmdSetResolver _) = CommandScopeProject
configCmdSetScope (ConfigCmdSetSystemGhc scope _) = scope
configCmdSetScope (ConfigCmdSetInstallGhc scope _) = scope

cfgCmdSet
    :: (HasConfig env, HasGHCVariant env)
    => ConfigCmdSet -> RIO env ()
cfgCmdSet cmd = do
    conf <- view configL
    configFilePath <-
             case configCmdSetScope cmd of
                 CommandScopeProject -> do
                     mstackYamlOption <- view $ globalOptsL.to globalStackYaml
                     mstackYaml <- getProjectConfig mstackYamlOption
                     case mstackYaml of
                         PCProject stackYaml -> return stackYaml
                         PCNoProject -> liftM (</> stackDotYaml) (getImplicitGlobalProjectDir conf)
                         PCNoConfig _extraDeps -> throwString "config command used when no local configuration available"
                 CommandScopeGlobal -> return (configUserConfigPath conf)
    -- We don't need to worry about checking for a valid yaml here
    (config :: Yaml.Object) <-
        liftIO (Yaml.decodeFileEither (toFilePath configFilePath)) >>= either throwM return
    newValue <- cfgCmdSetValue (parent configFilePath) cmd
    let cmdKey = cfgCmdSetOptionName cmd
        config' = HMap.insert cmdKey newValue config
    if config' == config
        then logInfo
                 (fromString (toFilePath configFilePath) <>
                  " already contained the intended configuration and remains unchanged.")
        else do
            liftIO (S.writeFile (toFilePath configFilePath) (Yaml.encode config'))
            logInfo (fromString (toFilePath configFilePath) <> " has been updated.")

cfgCmdSetValue
    :: (HasConfig env, HasGHCVariant env)
    => Path Abs Dir -- ^ root directory of project
    -> ConfigCmdSet -> RIO env Yaml.Value
cfgCmdSetValue root (ConfigCmdSetResolver newResolver) = do
    newResolver' <- resolvePaths (Just root) newResolver
    concreteResolver <- makeConcreteResolver newResolver'
    -- Check that the snapshot actually exists
    void $ loadSnapshot =<< completeSnapshotLocation concreteResolver
    return (Yaml.toJSON concreteResolver)
cfgCmdSetValue _ (ConfigCmdSetSystemGhc _ bool') =
    return (Yaml.Bool bool')
cfgCmdSetValue _ (ConfigCmdSetInstallGhc _ bool') =
    return (Yaml.Bool bool')

cfgCmdSetOptionName :: ConfigCmdSet -> Text
cfgCmdSetOptionName (ConfigCmdSetResolver _) = "resolver"
cfgCmdSetOptionName (ConfigCmdSetSystemGhc _ _) = configMonoidSystemGHCName
cfgCmdSetOptionName (ConfigCmdSetInstallGhc _ _) = configMonoidInstallGHCName

cfgCmdName :: String
cfgCmdName = "config"

cfgCmdSetName :: String
cfgCmdSetName = "set"

cfgCmdEnvName :: String
cfgCmdEnvName = "env"

configCmdSetParser :: OA.Parser ConfigCmdSet
configCmdSetParser =
    OA.hsubparser $
    mconcat
        [ OA.command
              "resolver"
              (OA.info
                   (ConfigCmdSetResolver <$>
                    OA.argument
                        readAbstractResolver
                        (OA.metavar "RESOLVER" <>
                         OA.help "E.g. \"nightly\" or \"lts-7.2\""))
                   (OA.progDesc
                        "Change the resolver of the current project. See https://docs.haskellstack.org/en/stable/yaml_configuration/#resolver for more info."))
        , OA.command
              (T.unpack configMonoidSystemGHCName)
              (OA.info
                   (ConfigCmdSetSystemGhc <$> scopeFlag <*> boolArgument)
                   (OA.progDesc
                        "Configure whether stack should use a system GHC installation or not."))
        , OA.command
              (T.unpack configMonoidInstallGHCName)
              (OA.info
                   (ConfigCmdSetInstallGhc <$> scopeFlag <*> boolArgument)
                   (OA.progDesc
                        "Configure whether stack should automatically install GHC when necessary."))
        ]

scopeFlag :: OA.Parser CommandScope
scopeFlag =
    OA.flag
        CommandScopeProject
        CommandScopeGlobal
        (OA.long "global" <>
         OA.help
             "Modify the global configuration (typically at \"~/.stack/config.yaml\") instead of the project stack.yaml.")

readBool :: OA.ReadM Bool
readBool = do
    s <- OA.readerAsk
    case s of
        "true" -> return True
        "false" -> return False
        _ -> OA.readerError ("Invalid value " ++ show s ++ ": Expected \"true\" or \"false\"")

boolArgument :: OA.Parser Bool
boolArgument = OA.argument readBool (OA.metavar "true|false" <> OA.completeWith ["true", "false"])

configCmdEnvParser :: OA.Parser EnvSettings
configCmdEnvParser = EnvSettings
  <$> boolFlags True "locals" "include local package information" mempty
  <*> boolFlags True "ghc-package-path" "set GHC_PACKAGE_PATH variable" mempty
  <*> boolFlags True "stack-exe" "set STACK_EXE environment variable" mempty
  <*> boolFlags False "locale-utf8" "set the GHC_CHARENC environment variable to UTF8" mempty
  <*> boolFlags False "keep-ghc-rts" "keep any GHC_RTS environment variables" mempty

data EnvVarAction = EVASet !Text | EVAUnset
  deriving Show

cfgCmdEnv :: EnvSettings -> RIO EnvConfig ()
cfgCmdEnv es = do
  origEnv <- liftIO $ Map.fromList . map (first fromString) <$> getEnvironment
  mkPC <- view $ configL.to configProcessContextSettings
  pc <- liftIO $ mkPC es
  let newEnv = pc ^. envVarsL
      actions = Map.merge
        (pure EVAUnset)
        (Map.traverseMissing $ \_k new -> pure (EVASet new))
        (Map.zipWithMaybeAMatched $ \_k old new -> pure $
            if fromString old == new
              then Nothing
              else Just (EVASet new))
        origEnv
        newEnv
      toLine key EVAUnset = "unset " <> encodeUtf8Builder key <> ";\n"
      toLine key (EVASet value) =
        encodeUtf8Builder key <> "='" <>
        encodeUtf8Builder (T.concatMap escape value) <> -- TODO more efficient to use encodeUtf8BuilderEscaped
        "'; export " <>
        encodeUtf8Builder key <> ";\n"
      escape '\'' = "'\"'\"'"
      escape c = T.singleton c
  hPutBuilder stdout $ Map.foldMapWithKey toLine actions<|MERGE_RESOLUTION|>--- conflicted
+++ resolved
@@ -24,11 +24,8 @@
 import qualified Data.Yaml as Yaml
 import qualified Options.Applicative as OA
 import qualified Options.Applicative.Types as OA
-<<<<<<< HEAD
+import           Options.Applicative.Builder.Extra
 import           Pantry (completeSnapshotLocation, loadSnapshot)
-=======
-import           Options.Applicative.Builder.Extra
->>>>>>> b0f7a683
 import           Path
 import qualified RIO.Map as Map
 import           RIO.Process (envVarsL)
