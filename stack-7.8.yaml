--- conflicted
+++ resolved
@@ -76,13 +76,10 @@
 - text-metrics-0.1.0
 - pid1-0.1.0.0
 - file-embed-0.0.10
-<<<<<<< HEAD
 - yaml-0.8.20
-=======
 - conduit-1.2.8
 - conduit-extra-1.1.15
 - streaming-commons-0.1.16
->>>>>>> 689b2903
 flags:
   time-locale-compat:
     old-locale: false