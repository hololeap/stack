--- conflicted
+++ resolved
@@ -1,9 +1,5 @@
 name:                stack
-<<<<<<< HEAD
 version:             1.0.5
-=======
-version:             1.0.4.2
->>>>>>> 1f002063
 synopsis:            The Haskell Tool Stack
 description:         Please see the README.md for usage information, and
                      the wiki on Github for more details.  Also, note that
@@ -181,11 +177,7 @@
                    , mtl >= 2.1.3.1
                    , optparse-applicative >= 0.11 && < 0.13
                    , path >= 0.5.1
-<<<<<<< HEAD
                    , path-io >= 1.1.0 && < 2.0.0
-=======
-                   , path-io >= 1.0.0 && < 2.0.0
->>>>>>> 1f002063
                    , persistent >= 2.1.2
                    , persistent-sqlite >= 2.1.4
                    , persistent-template >= 2.1.1
@@ -217,11 +209,7 @@
                    , project-template >= 0.2
                    , uuid
                    , zip-archive
-<<<<<<< HEAD
-                   , hpack >= 0.10.0
-=======
-                   , hpack >= 0.9.0 && < 0.12
->>>>>>> 1f002063
+                   , hpack >= 0.10.0 && < 0.12
   if os(windows)
     cpp-options:     -DWINDOWS
     build-depends:   Win32
@@ -252,11 +240,7 @@
                 , mtl >= 2.1.3.1
                 , optparse-applicative >= 0.11.0.2 && < 0.13
                 , path
-<<<<<<< HEAD
-                , path-io >= 1.1.0
-=======
-                , path-io >= 1.0.0 && < 2.0.0
->>>>>>> 1f002063
+                , path-io >= 1.1.0 && < 2.0.0
                 , stack
                 , text >= 1.2.0.4
                 , transformers
@@ -297,13 +281,8 @@
                 , hspec <2.3
                 , http-conduit
                 , monad-logger
-<<<<<<< HEAD
                 , path >= 0.5.7
-                , path-io >= 1.1.0
-=======
-                , path
-                , path-io >= 1.0.0 && < 2.0.0
->>>>>>> 1f002063
+                , path-io >= 1.1.0 && < 2.0.0
                 , resourcet
                 , retry >= 0.6 && < 0.8
                 , stack
