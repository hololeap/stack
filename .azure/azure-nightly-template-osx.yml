jobs:
- job: ${{ parameters.name }}
  timeoutInMinutes: 240
  variables:
  - group: AWS_Keys
  pool:
    vmImage: ${{ parameters.vmImage }}
  strategy:
    matrix:
      stack:
        BUILD: stack
    maxParallel: 1
  steps:
  - script: |
      export AWS_ACCESS_KEY_ID="$(AWS_ACCESS_KEY_ID)";
      export AWS_SECRET_ACCESS_KEY="$(AWS_SECRET_ACCESS_KEY)";
      export STACK_ROOT="$(Build.SourcesDirectory)"/.stack-root;
      echo $STACK_ROOT
      mkdir -p ~/.local/bin
      curl -f -L "https://github.com/fpco/cache-s3/releases/download/${CACHE_S3_VERSION}/cache-s3-${CACHE_S3_VERSION}-${OS_NAME}-x86_64.tar.gz" -o ~/.local/bin/cache-s3.tar.gz
      tar xzf ~/.local/bin/cache-s3.tar.gz -C ~/.local/bin
      export PATH=$HOME/.local/bin:$PATH;
      cache-s3 --prefix="${CACHE_S3_PREFIX}" --git-branch="$(Build.SourceBranchName)" --suffix="${OS_NAME}" restore stack --base-branch="${BASE_BRANCH}"
      cache-s3 --prefix="${CACHE_S3_PREFIX}" --git-branch="$(Build.SourceBranchName)" --suffix="${OS_NAME}" restore stack work --base-branch="${BASE_BRANCH}"
      etc/scripts/ci-setup.sh
      brew install mercurial
      brew install gnu-tar
      export PATH=$HOME/.local/bin:/opt/ghc/$GHCVER/bin:/opt/happy/1.19.5/bin:/opt/alex/3.1.7/bin:$PATH
    env:
      OS_NAME: ${{ parameters.os }}
    displayName: 'Installation ${{parameters.os}}'
  - script: |
      curl https://nixos.org/nix/install | sh
      . ~/.nix-profile/etc/profile.d/nix.sh
      export STACK_ROOT="$(Build.SourcesDirectory)"/.stack-root;
      set -ex
<<<<<<< HEAD
      export PATH=/usr/local/opt/gnu-tar/libexec/gnubin:$HOME/.local/bin:$PATH;
=======
      stack install cabal-install
      # FIXME: Note that cabal-install might not be required once
      # https://github.com/commercialhaskell/stack/issues/4410 get's
      # fixed.
>>>>>>> d63601c8
      stack test --flag stack:integration-tests stack:test:stack-integration-test
      set +ex
    displayName: Integration Test
  - script: |
      export STACK_ROOT="$(Build.SourcesDirectory)"/.stack-root;
      export PATH=$HOME/.local/bin:$PATH;
      stack install stack --local-bin-path $(Build.ArtifactStagingDirectory)
    condition: in(variables['Agent.JobStatus'], 'Succeeded', 'SucceededWithIssues', 'Failed')
    displayName: Gzip Stack
  - task: PublishBuildArtifacts@1
    inputs:
      pathtoPublish: '$(Build.ArtifactStagingDirectory)'
      artifactName: stack-osx
    condition: in(variables['Agent.JobStatus'], 'Succeeded', 'SucceededWithIssues', 'Failed')
  - script: |
      export PATH=$HOME/.local/bin:$PATH;
      export AWS_ACCESS_KEY_ID="$(AWS_ACCESS_KEY_ID)";
      export AWS_SECRET_ACCESS_KEY="$(AWS_SECRET_ACCESS_KEY)";
      export STACK_ROOT="$(Build.SourcesDirectory)"/.stack-root;
      if [ "$(Build.SourceBranchName)" = "${BASE_BRANCH}" ]; then
        cache-s3 --prefix="${CACHE_S3_PREFIX}" --git-branch="$(Build.SourceBranchName)" --suffix="${OS_NAME}" save stack;
      fi;
      cache-s3 --prefix="${CACHE_S3_PREFIX}" --git-branch="$(Build.SourceBranchName)" --suffix="${OS_NAME}" save stack work
    env:
      OS_NAME: ${{ parameters.os }}
    displayName: 'Cache data'<|MERGE_RESOLUTION|>--- conflicted
+++ resolved
@@ -34,14 +34,11 @@
       . ~/.nix-profile/etc/profile.d/nix.sh
       export STACK_ROOT="$(Build.SourcesDirectory)"/.stack-root;
       set -ex
-<<<<<<< HEAD
       export PATH=/usr/local/opt/gnu-tar/libexec/gnubin:$HOME/.local/bin:$PATH;
-=======
       stack install cabal-install
       # FIXME: Note that cabal-install might not be required once
       # https://github.com/commercialhaskell/stack/issues/4410 get's
       # fixed.
->>>>>>> d63601c8
       stack test --flag stack:integration-tests stack:test:stack-integration-test
       set +ex
     displayName: Integration Test
