--- conflicted
+++ resolved
@@ -24,11 +24,7 @@
       choco install hg -y
       /tmp/cache-s3 --prefix="${CACHE_S3_PREFIX}" --git-branch="$(Build.SourceBranchName)" --suffix="${OS_NAME}" restore stack --base-branch="${BASE_BRANCH}"
       /tmp/cache-s3 --prefix="${CACHE_S3_PREFIX}" --git-branch="$(Build.SourceBranchName)" --suffix="${OS_NAME}" restore stack work --base-branch="${BASE_BRANCH}"
-<<<<<<< HEAD
-      curl -sSkL http://www.stackage.org/stack/windows-x86_64 -o /usr/bin/stack.zip
-=======
       curl -sSkL https://get.haskellstack.org/stable/windows-x86_64.zip -o /usr/bin/stack.zip
->>>>>>> ad6d3a0f
       unzip -o /usr/bin/stack.zip -d /usr/bin/
       stack setup
       stack --version
