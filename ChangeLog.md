# Changelog

## Unreleased changes

Release notes:

Major changes:

* Complete overhaul of how snapshots are defined, the `packages` and
  `extra-deps` fields, and a number of related items. For full
  details, please see
  [the writeup on these changes](https://www.fpcomplete.com/blog/2017/07/stacks-new-extensible-snapshots). [PR #3249](https://github.com/commercialhaskell/stack/pull/3249),
  see the PR description for a number of related issues.

Behavior changes:

* The `--install-ghc` flag is now on by default. For example, if you
  run `stack build` in a directory requiring a GHC that you do not
  currently have, Stack will automatically download and install that
  GHC. You can explicitly set `install-ghc: false` or pass the flag
  `--no-install-ghc` to regain the previous behavior.
* `stack ghci` no longer loads modules grouped by package. This is
  always an improvement for plain ghci - it makes loading faster and
  less noisy. For intero, this has the side-effect that it will no
  longer load multiple packages that depend on TH loading relative
  paths.  TH relative paths will still work when loading a single
  package into intero. See
  [#3309](https://github.com/commercialhaskell/stack/issues/3309)
* Setting GHC options for a package via `ghc-options:` in your
  `stack.yaml` will promote it to a local package, providing for more
  consistency with flags and better reproducibility. See:
  [#849](https://github.com/commercialhaskell/stack/issues/849)

Other enhancements:

* It's now possible to skip tests and benchmarks using `--skip`
  flag
* `GitSHA1` is now `StaticSHA256` and is implemented using the `StaticSize 64 ByteString` for improved performance.
  See [#3006](https://github.com/commercialhaskell/stack/issues/3006)
* Dependencies via HTTP(S) archives have been generalized to allow
  local file path archives, as well as to support setting a
  cryptographic hash (SHA256) of the contents for better
  reproducibility.
* Allow specifying `--git-branch` when upgrading
* When running `stack upgrade` from a file which is different from the
  default executable path (e.g., on POSIX systems,
  `~/.local/bin/stack`), it will now additionally copy the new
  executable over the currently running `stack` executable. If
  permission is denied (such as in `/usr/local/bin/stack`), the user
  will be prompted to try again using `sudo`. This is intended to
  assist with the user experience when the `PATH` environment variable
  has not been properly configured, see
  [#3232](https://github.com/commercialhaskell/stack/issues/3232).
* Introduce the `Stack.StaticBytes` module for more efficiently
  holding statically-known byte sizes.
* `--ghc-options` and `--ghcjs-boot-options` now parse their input, so
  multiple arguments can be passed in one option.
  See [#3315](https://github.com/commercialhaskell/stack/issues/3315)
* Added `stack ghci --only-main` flag, to skip loading / importing
  all but main modules. See the ghci documentation page
  for further info.
<<<<<<< HEAD
* Allow GHC's colored output to show through. GHC colors output
  starting with version 8.2.1, for older GHC this does nothing.
  Sometimes GHC's heuristics would work fine even before this change,
  for example in `stack ghci`, but this override's GHC's heuristics
  when they're broken by our collecting and processing GHC's output.
=======
* Extended the `ghc-options` field to support `$locals`, `$targets`,
  and `$everything`. See:
  [#3329](https://github.com/commercialhaskell/stack/issues/3329)
>>>>>>> 2c8747c1

Bug fixes:

* `stack haddock` now includes package names for all modules in the
   Haddock index page. See:
  [#2886](https://github.com/commercialhaskell/stack/issues/2886)
* Fixed an issue where Stack wouldn't detect missing Docker images
  properly with newer Docker versions.
  [#3171](https://github.com/commercialhaskell/stack/pull/3171)
* Previously, cabal files with just test-suite could cause build to fail
  ([#2862](https://github.com/commercialhaskell/stack/issues/2862))
* If an invalid snapshot file has been detected (usually due to
  mismatched hashes), Stack will delete the downloaded file and
  recommend either retrying or filing an issue upstream. See
  [#3319](https://github.com/commercialhaskell/stack/issues/3319).


## 1.5.1

Bug fixes:

* Stack eagerly tries to parse all cabal files related to a
  snapshot. Starting with Stackage Nightly 2017-07-31, snapshots are
  using GHC 8.2.1, and the `ghc.cabal` file implicitly referenced uses
  the (not yet supported) Cabal 2.0 file format. Future releases of
  Stack will both be less eager about cabal file parsing and support
  Cabal 2.0. This patch simply bypasses the error for invalid parsing.


## 1.5.0

Behavior changes:

* `stack profile` and `stack trace` now add their extra RTS arguments for
  benchmarks and tests to the beginning of the args, instead of the end.
  See [#2399](https://github.com/commercialhaskell/stack/issues/2399)
* Support for Git-based indices has been removed.

Other enhancements:

* `stack setup` allow to control options passed to ghcjs-boot with
  `--ghcjs-boot-options` (one word at a time) and `--[no-]ghcjs-boot-clean`
* `stack setup` now accepts a `--install-cabal VERSION` option which
  will install a specific version of the Cabal library globally.
* Updates to store-0.4.1, which has improved performance and better error
  reporting for version tags.  A side-effect of this is that all of
  stack's binary caches will be invalidated.
* `stack solver` will now warn about unexpected cabal-install versions.
  See [#3044](https://github.com/commercialhaskell/stack/issues/3044)
* Upstream packages unpacked to a temp dir are now deleted as soon as
  possible to avoid running out of space in `/tmp`.
  See [#3018](https://github.com/commercialhaskell/stack/issues/3018)
* Add short synonyms for `test-arguments` and `benchmark-arguments` options.
* Adds `STACK_WORK` environment variable, to specify work dir.
  See [#3063](https://github.com/commercialhaskell/stack/issues/3063)
* Can now use relative paths for `extra-include-dirs` and `extra-lib-dirs`.
  See [#2830](https://github.com/commercialhaskell/stack/issues/2830)
* Improved bash completion for many options, including `--ghc-options`,
  `--flag`, targets, and project executables for `exec`.
* `--haddock-arguments` is actually used now when `haddock` is invoked
  during documentation generation.
* `--[no-]haddock-hyperlink-source` flag added which allows toggling
  of sources being included in Haddock output.
  See [#3099](https://github.com/commercialhaskell/stack/issues/3099)
* `stack ghci` will now skip building all local targets, even if they have
  downstream deps, as long as it's registered in the DB.
* The pvp-bounds feature now supports adding `-revision` to the end of
  each value, e.g. `pvp-bounds: both-revision`. This means that, when
  uploading to Hackage, Stack will first upload your tarball with an
  unmodified `.cabal` file, and then upload a cabal file revision with
  the PVP bounds added. This can be useful&mdash;especially combined
  with the
  [Stackage no-revisions feature](http://www.snoyman.com/blog/2017/04/stackages-no-revisions-field)&mdash;as
  a method to ensure PVP compliance without having to proactively fix
  bounds issues for Stackage maintenance.
* Expose a `save-hackage-creds` configuration option
* On GHC <= 7.8, filters out spurious linker warnings on windows
  See [#3127](https://github.com/commercialhaskell/stack/pull/3127)
* Better error messages when creating or building packages which alias
  wired-in packages. See
  [#3172](https://github.com/commercialhaskell/stack/issues/3172).
* MinGW bin folder now is searched for dynamic libraries. See [#3126](https://github.com/commercialhaskell/stack/issues/3126)
* When using Nix, nix-shell now depends always on git to prevent runtime errors
  while fetching metadata
* The `stack unpack` command now accepts a form where an explicit
  Hackage revision hash is specified, e.g. `stack unpack
  foo-1.2.3@gitsha1:deadbeef`. Note that this should be considered
  _experimental_, Stack will likely move towards a different hash
  format in the future.
* Binary "stack upgrade" will now warn if the installed executable is not
  on the PATH or shadowed by another entry.
* Allow running tests on tarball created by sdist and upload
  [#717](https://github.com/commercialhaskell/stack/issues/717).

Bug fixes:

* Building all executables only happens once instead of every
  time. See
  [#3229](https://github.com/commercialhaskell/stack/issues/3229) for
  more info.
* Fixes case where `stack build --profile` might not cause executables /
  tests / benchmarks to be rebuilt.
  See [#2984](https://github.com/commercialhaskell/stack/issues/2984)
* `stack ghci file.hs` now loads the file even if it isn't part of
  your project.
* `stack clean --full` now works when docker is enabled.
  See [#2010](https://github.com/commercialhaskell/stack/issues/2010)
* Fixes an issue where cyclic deps can cause benchmarks or tests to be run
  before they are built.
  See [#2153](https://github.com/commercialhaskell/stack/issues/2153)
* Fixes `stack build --file-watch` in cases where a directory is removed
  See [#1838](https://github.com/commercialhaskell/stack/issues/1838)
* Fixes `stack dot` and `stack list-dependencies` to use info from the
  package database for wired-in-packages (ghc, base, etc).
  See [#3084](https://github.com/commercialhaskell/stack/issues/3084)
* Fixes `stack --docker build` when user is part of libvirt/libvirtd
  groups on Ubuntu Yakkety (16.10).
  See [#3092](https://github.com/commercialhaskell/stack/issues/3092)
* Switching a package between extra-dep and local package now forces
  rebuild (previously it wouldn't if versions were the same).
  See [#2147](https://github.com/commercialhaskell/stack/issues/2147)
* `stack upload` no longer reveals your password when you type it on
  MinTTY-based Windows shells, such as Cygwin and MSYS2.
  See [#3142](https://github.com/commercialhaskell/stack/issues/3142)
* `stack script`'s import parser will now properly parse files that
  have Windows-style line endings (CRLF)


## 1.4.0

Release notes:

* Docker images:
  [fpco/stack-full](https://hub.docker.com/r/fpco/stack-full/) and
  [fpco/stack-run](https://hub.docker.com/r/fpco/stack-run/)
  are no longer being built for LTS 8.0 and above.
  [fpco/stack-build](https://hub.docker.com/r/fpco/stack-build/)
  images continue to be built with a
  [simplified process](https://github.com/commercialhaskell/stack/tree/master/etc/dockerfiles/stack-build).
  [#624](https://github.com/commercialhaskell/stack/issues/624)

Major changes:

* A new command, `script`, has been added, intended to make the script
  interpreter workflow more reliable, easier to use, and more
  efficient. This command forces the user to provide a `--resolver`
  value, ignores all config files for more reproducible results, and
  optimizes the existing package check to make the common case of all
  packages already being present much faster. This mode does require
  that all packages be present in a snapshot, however.
  [#2805](https://github.com/commercialhaskell/stack/issues/2805)

Behavior changes:

* The default package metadata backend has been changed from Git to
  the 01-index.tar.gz file, from the hackage-security project. This is
  intended to address some download speed issues from Github for
  people in certain geographic regions. There is now full support for
  checking out specific cabal file revisions from downloaded tarballs
  as well. If you manually specify a package index with only a Git
  URL, Git will still be used. See
  [#2780](https://github.com/commercialhaskell/stack/issues/2780)
* When you provide the `--resolver` argument to the `stack unpack`
  command, any packages passed in by name only will be looked up in
  the given snapshot instead of taking the latest version. For
  example, `stack --resolver lts-7.14 unpack mtl` will get version
  2.2.1 of `mtl`, regardless of the latest version available in the
  package indices. This will also force the same cabal file revision
  to be used as is specified in the snapshot.

    Unpacking via a package identifier (e.g. `stack --resolver lts-7.14
    unpack mtl-2.2.1`) will ignore any settings in the snapshot and take
    the most recent revision.

    For backwards compatibility with tools relying on the presence of a
    `00-index.tar`, Stack will copy the `01-index.tar` file to
    `00-index.tar`. Note, however, that these files are different; most
    importantly, 00-index contains only the newest revisions of cabal
    files, while 01-index contains all versions. You may still need to
    update your tooling.
* Passing `--(no-)nix-*` options now no longer implies `--nix`, except for
  `--nix-pure`, so that the user preference whether or not to use Nix is
  honored even in the presence of options that change the Nix behavior.

Other enhancements:

* Internal cleanup: configuration types are now based much more on lenses
* `stack build` and related commands now allow the user to disable debug symbol stripping
  with new `--no-strip`, `--no-library-stripping`, and `--no-executable-shipping` flags,
  closing [#877](https://github.com/commercialhaskell/stack/issues/877).
  Also turned error message for missing targets more readable ([#2384](https://github.com/commercialhaskell/stack/issues/2384))
* `stack haddock` now shows index.html paths when documentation is already up to
  date. Resolved [#781](https://github.com/commercialhaskell/stack/issues/781)
* Respects the `custom-setup` field introduced in Cabal 1.24. This
  supercedes any `explicit-setup-deps` settings in your `stack.yaml`
  and trusts the package's `.cabal` file to explicitly state all its
  dependencies.
* If system package installation fails, `get-stack.sh` will fail as well. Also
  shows warning suggesting to run `apt-get update` or similar, depending on the
  OS.
  ([#2898](https://github.com/commercialhaskell/stack/issues/2898))
* When `stack ghci` is run with a config with no packages (e.g. global project),
  it will now look for source files in the current work dir.
  ([#2878](https://github.com/commercialhaskell/stack/issues/2878))
* Bump to hpack 0.17.0 to allow `custom-setup` and `!include "..."` in `package.yaml`.
* The script interpreter will now output error logging.  In particular,
  this means it will output info about plan construction errors.
  ([#2879](https://github.com/commercialhaskell/stack/issues/2879))
* `stack ghci` now takes `--flag` and `--ghc-options` again (inadverently
  removed in 1.3.0).
  ([#2986](https://github.com/commercialhaskell/stack/issues/2986))
* `stack exec` now takes `--rts-options` which passes the given arguments inside of
  `+RTS ... args .. -RTS` to the executable. This works around stack itself consuming
  the RTS flags on Windows. ([#2986](https://github.com/commercialhaskell/stack/issues/2640))
* Upgraded `http-client-tls` version, which now offers support for the
  `socks5://` and `socks5h://` values in the `http_proxy` and `https_proxy`
  environment variables.

Bug fixes:

* Bump to hpack 0.16.0 to avoid character encoding issues when reading and
  writing on non-UTF8 systems.
* `stack ghci` will no longer ignore hsSourceDirs that contain `..`. ([#2895](https://github.com/commercialhaskell/stack/issues/2895))
* `stack list-dependencies --license` now works for wired-in-packages,
  like base. ([#2871](https://github.com/commercialhaskell/stack/issues/2871))
* `stack setup` now correctly indicates when it uses system ghc
  ([#2963](https://github.com/commercialhaskell/stack/issues/2963))
* Fix to `stack config set`, in 1.3.2 it always applied to
  the global project.
  ([#2709](https://github.com/commercialhaskell/stack/issues/2709))
* Previously, cabal files without exe or lib would fail on the "copy" step.
  ([#2862](https://github.com/commercialhaskell/stack/issues/2862))
* `stack upgrade --git` now works properly.  Workaround for affected
  versions (>= 1.3.0) is to instead run `stack upgrade --git --source-only`.
  ([#2977](https://github.com/commercialhaskell/stack/issues/2977))
* Added support for GHC 8's slightly different warning format for
  dumping warnings from logs.
* Work around a bug in Cabal/GHC in which package IDs are not unique
  for different source code, leading to Stack not always rebuilding
  packages depending on local packages which have
  changed. ([#2904](https://github.com/commercialhaskell/stack/issues/2904))

## 1.3.2

Bug fixes:

* `stack config set` can now be used without a compiler installed
  [#2852](https://github.com/commercialhaskell/stack/issues/2852).
* `get-stack.sh` now installs correct binary on ARM for generic linux and raspbian,
  closing [#2856](https://github.com/commercialhaskell/stack/issues/2856).
* Correct the testing of whether a package database exists by checking
  for the `package.cache` file itself instead of the containing
  directory.
* Revert a change in the previous release which made it impossible to
  set local extra-dep packages as targets. This was overkill; we
  really only wanted to disable their test suites, which was already
  handled by a later
  patch. [#2849](https://github.com/commercialhaskell/stack/issues/2849)
* `stack new` always treats templates as being UTF-8 encoding,
  ignoring locale settings on a local machine. See
  [Yesod mailing list discussion](https://groups.google.com/d/msg/yesodweb/ZyWLsJOtY0c/aejf9E7rCAAJ)

## 1.3.0

Release notes:

* For the _next_ stack release after this one, we are planning
  changes to our Linux releases, including dropping our Ubuntu,
  Debian, CentOS, and Fedora package repositories and switching to
  statically linked binaries. See
  [#2534](https://github.com/commercialhaskell/stack/issues/2534).
  Note that upgrading without a package manager has gotten easier
  with new binary upgrade support in `stack upgrade` (see the Major
  Changes section below for more information). In addition, the
  get.haskellstack.org script no longer installs from Ubuntu,
  Debian, CentOS, or Fedora package repositories. Instead it places
  a generic binary in /usr/local/bin.

Major changes:

* Stack will now always use its own GHC installation, even when a suitable GHC
  installation is available on the PATH. To get the old behaviour, use
  the `--system-ghc` flag or run `stack config set system-ghc --global true`.
  Docker- and Nix-enabled projects continue to use the GHC installations
  in their environment by default.

    NB: Scripts that previously used stack in combination with a system GHC
    installation should now include a `stack setup` line or use the `--install-ghc`
    flag.
    [#2221](https://github.com/commercialhaskell/stack/issues/2221)

* `stack ghci` now defaults to skipping the build of target packages, because
  support has been added for invoking "initial build steps", which create
  autogen files and run preprocessors. The `--no-build` flag is now deprecated
  because it should no longer be necessary. See
  [#1364](https://github.com/commercialhaskell/stack/issues/1364)

* Stack is now capable of doing binary upgrades instead of always
  recompiling a new version from source. Running `stack upgrade` will
  now default to downloading a binary version of Stack from the most
  recent release, if one is available. See `stack upgrade --help` for
  more options.
  [#1238](https://github.com/commercialhaskell/stack/issues/1238)

Behavior changes:

* Passing `--resolver X` with a Stack command which forces creation of a global
  project config, will pass resolver X into the initial config.
  See [#2579](https://github.com/commercialhaskell/stack/issues/2229).

* Switch the "Run from outside project" messages to debug-level, to
  avoid spamming users in the normal case of non-project usage

* If a remote package is specified (such as a Git repo) without an explicit
  `extra-dep` setting, a warning is given to the user to provide one
  explicitly.

Other enhancements:

* `stack haddock` now supports `--haddock-internal`. See
  [#2229](https://github.com/commercialhaskell/stack/issues/2229)
* Add support for `system-ghc` and `install-ghc` fields to `stack config set` command.
* Add `ghc-build` option to override autodetected GHC build to use (e.g. gmp4,
  tinfo6, nopie) on Linux.
* `stack setup` detects systems where gcc enables PIE by default (such as Ubuntu
  16.10 and Hardened Gentoo) and adjusts the GHC `configure` options accordingly.
  [#2542](https://github.com/commercialhaskell/stack/issues/2542)
* Upload to Hackage with HTTP digest instead of HTTP basic.
* Make `stack list-dependencies` understand all of the `stack dot` options too.
* Add the ability for `stack list-dependencies` to list dependency licenses by
  passing the `--license` flag.
* Dump logs that contain warnings for any local non-dependency packages
  [#2545](https://github.com/commercialhaskell/stack/issues/2545)
* Add the `dump-logs` config option and `--dump-logs` command line
  option to get full build output on the
  console. [#426](https://github.com/commercialhaskell/stack/issues/426)
* Add the `--open` option to "stack hpc report" command, causing the report to
  be opened in the browser.
* The `stack config set` command now accepts a `--global` flag for suitable fields
  which causes it to modify the global user configuration (`~/.stack/config.yaml`)
  instead of the project configuration.
  [#2675](https://github.com/commercialhaskell/stack/pull/2675)
* Information on the latest available snapshots is now downloaded from S3 instead of
  stackage.org, increasing reliability in case of stackage.org outages.
  [#2653](https://github.com/commercialhaskell/stack/pull/2653)
* `stack dot` and `stack list-dependencies` now take targets and flags.
  [#1919](https://github.com/commercialhaskell/stack/issues/1919)
* Deprecate `stack setup --stack-setup-yaml` for `--setup-info-yaml` based
  on discussion in [#2647](https://github.com/commercialhaskell/stack/issues/2647).
* The `--main-is` flag for GHCI now implies the TARGET, fixing
  [#1845](https://github.com/commercialhaskell/stack/issues/1845).
* `stack ghci` no longer takes all build options, as many weren't useful
  [#2199](https://github.com/commercialhaskell/stack/issues/2199)
* `--no-time-in-log` option, to make verbose logs more diffable
  [#2727](https://github.com/commercialhaskell/stack/issues/2727)
* `--color` option added to override auto-detection of ANSI support
  [#2725](https://github.com/commercialhaskell/stack/issues/2725)
* Missing extra-deps are now warned about, adding a degree of typo detection
  [#1521](https://github.com/commercialhaskell/stack/issues/1521)
* No longer warns about missing build-tools if they are on the PATH.
  [#2235](https://github.com/commercialhaskell/stack/issues/2235)
* Replace enclosed-exceptions with safe-exceptions.
  [#2768](https://github.com/commercialhaskell/stack/issues/2768)
* The install location for GHC and other programs can now be configured with the
  `local-programs-path` option in `config.yaml`.
  [#1644](https://github.com/commercialhaskell/stack/issues/1644)
* Added option to add nix dependencies as nix GC roots
* Proper pid 1 (init) process for `stack exec` with Docker
* Dump build logs if they contain warnings.
  [#2545](https://github.com/commercialhaskell/stack/issues/2545)
* Docker: redirect stdout of `docker pull` to stderr so that
  it will not interfere with output of other commands.
* Nix & docker can be activated at the same time, in order to run stack in a nix-shell
  in a container, preferably from an image already containing the nix dependencies
  in its /nix/store
* Stack/nix: Dependencies can be added as nix GC roots, so they are not removed
  when running `nix-collect-garbage`

Bug fixes:

* Fixed a gnarly bug where programs and package tarballs sometimes have
  corrupted downloads. See
  [#2657](https://github.com/commercialhaskell/stack/issues/2568).
* Add proper support for non-ASCII characters in file paths for the `sdist` command.
  See [#2549](https://github.com/commercialhaskell/stack/issues/2549)
* Never treat `extra-dep` local packages as targets. This ensures
  things like test suites are not run for these packages, and that
  build output is not hidden due to their presence.
* Fix a resource leak in `sinkProcessStderrStdout` which could affect
  much of the codebase, in particular copying precompiled
  packages. [#1979](https://github.com/commercialhaskell/stack/issues/1979)
* Docker: ensure that interrupted extraction process does not cause corrupt file
  when downloading a Docker-compatible Stack executable
  [#2568](https://github.com/commercialhaskell/stack/issues/2568)
* Fixed running `stack hpc report` on package targets.
  [#2664](https://github.com/commercialhaskell/stack/issues/2664)
* Fix a long-standing performance regression where stack would parse the .dump-hi
  files of the library components of local packages twice.
  [#2658](https://github.com/commercialhaskell/stack/pull/2658)
* Fixed a regression in "stack ghci --no-load", where it would prompt for a main
  module to load. [#2603](https://github.com/commercialhaskell/stack/pull/2603)
* Build Setup.hs files with the threaded RTS, mirroring the behavior of
  cabal-install and enabling more complex build systems in those files.
* Fixed a bug in passing along `--ghc-options` to ghcjs.  They were being
  provided as `--ghc-options` to Cabal, when it needs to be `--ghcjs-options`.
  [#2714](https://github.com/commercialhaskell/stack/issues/2714)
* Launch Docker from the project root regardless of the working
  directory Stack is invoked from. This means paths relative to the project root
  (e.g. environment files) can be specified in `stack.yaml`'s docker `run-args`.
* `stack setup --reinstall` now behaves as expected.
  [#2554](https://github.com/commercialhaskell/stack/issues/2554)

## 1.2.0

Release notes:

* On many Un*x systems, Stack can now be installed with a simple
  one-liner:

        wget -qO- https://get.haskellstack.org/ | sh

* The fix for
  [#2175](https://github.com/commercialhaskell/stack/issues/2175)
  entails that stack must perform a full clone of a large Git repo of
  Hackage meta-information. The total download size is about 200 MB.
  Please be aware of this when upgrading your stack installation.

* If you use Mac OS X, you may want to delay upgrading to macOS Sierra as there
  are reports of GHC panics when building some packages (including Stack
  itself). See [#2577](https://github.com/commercialhaskell/stack/issues/2577)

* This version of Stack does not build on ARM or PowerPC systems (see
  [store#37](https://github.com/fpco/store/issues/37)).  Please stay with
  version 1.1.2 for now on those architectures.  This will be rectified soon!

* We are now releasing a
  [statically linked Stack binary for 64-bit Linux](https://www.stackage.org/stack/linux-x86_64-static).
  Please try it and let us know if you run into any trouble on your platform.

* We are planning some changes to our Linux releases, including dropping our
  Ubuntu, Debian, CentOS, and Fedora package repositories and switching to
  statically linked binaries.  We would value your feedback in
  [#2534](https://github.com/commercialhaskell/stack/issues/2534).

Major changes:

* Add `stack hoogle` command.
  [#55](https://github.com/commercialhaskell/stack/issues/55)
* Support for absolute file path in `url` field of `setup-info` or `--ghc-bindist`
* Add support for rendering GHCi scripts targeting different GHCi like
  applications
  [#2457](https://github.com/commercialhaskell/stack/pull/2457)

Behavior changes:

* Remove `stack ide start` and `stack ide load-targets` commands.
  [#2178](https://github.com/commercialhaskell/stack/issues/2178)
* Support .buildinfo files in `stack ghci`.
  [#2242](https://github.com/commercialhaskell/stack/pull/2242)
* Support -ferror-spans syntax in GHC error messages.
* Avoid unpacking ghc to `/tmp`
  [#996](https://github.com/commercialhaskell/stack/issues/996)
* The Linux `gmp4` GHC bindist is no longer considered a full-fledged GHC
  variant and can no longer be specified using the `ghc-variant` option,
  and instead is treated more like a slightly different platform.

Other enhancements:

* Use the `store` package for binary serialization of most caches.
* Only require minor version match for Docker stack exe.
  This way, we can make patch releases for version bounds and similar
  build issues without needing to upload new binaries for Docker.
* Stack/Nix: Passes the right ghc derivation as an argument to the `shell.nix` when a
  custom `shell.nix` is used
  See [#2243](https://github.com/commercialhaskell/stack/issues/2243)
* Stack/Nix: Sets `LD_LIBRARY_PATH` so packages using C libs for Template Haskell can work
  (See _e.g._ [this HaskellR issue](https://github.com/tweag/HaskellR/issues/253))
* Parse CLI arguments and configuration files into less permissive types,
  improving error messages for bad inputs.
  [#2267](https://github.com/commercialhaskell/stack/issues/2267)
* Add the ability to explictly specify a gcc executable.
  [#593](https://github.com/commercialhaskell/stack/issues/593)
* Nix: No longer uses LTS mirroring in nixpkgs. Gives to nix-shell a derivation
  like `haskell.compiler.ghc801`
  See [#2259](https://github.com/commercialhaskell/stack/issues/2259)
* Perform some subprocesses during setup concurrently, slightly speeding up most
  commands. [#2346](https://github.com/commercialhaskell/stack/pull/2346)
* `stack setup` no longer unpacks to the system temp dir on posix systems.
  [#996](https://github.com/commercialhaskell/stack/issues/996)
* `stack setup` detects libtinfo6 and ncurses6 and can download alternate GHC
  bindists [#257](https://github.com/commercialhaskell/stack/issues/257)
  [#2302](https://github.com/commercialhaskell/stack/issues/2302).
* `stack setup` detects Linux ARMv7 downloads appropriate GHC bindist
  [#2103](https://github.com/commercialhaskell/stack/issues/2103)
* Custom `stack` binaries list dependency versions in output for `--version`.
  See [#2222](https://github.com/commercialhaskell/stack/issues/2222)
  and [#2450](https://github.com/commercialhaskell/stack/issues/2450).
* Use a pretty printer to output dependency resolution errors.
  [#1912](https://github.com/commercialhaskell/stack/issues/1912)
* Remove the `--os` flag
  [#2227](https://github.com/commercialhaskell/stack/issues/2227)
* Add 'netbase' and 'ca-certificates' as dependency for .deb packages.
  [#2293](https://github.com/commercialhaskell/stack/issues/2293).
* Add `stack ide targets` command.
* Enhance debug logging with subprocess timings.
* Pretty-print YAML parse errors
  [#2374](https://github.com/commercialhaskell/stack/issues/2374)
* Clarify confusing `stack setup` output
  [#2314](https://github.com/commercialhaskell/stack/issues/2314)
* Delete `Stack.Types` multimodule to improve build times
  [#2405](https://github.com/commercialhaskell/stack/issues/2405)
* Remove spurious newlines in build logs
  [#2418](https://github.com/commercialhaskell/stack/issues/2418)
* Interpreter: Provide a way to hide implicit packages
  [#1208](https://github.com/commercialhaskell/stack/issues/1208)
* Check executability in exec lookup
  [#2489](https://github.com/commercialhaskell/stack/issues/2489)

Bug fixes:

* Fix cabal warning about use of a deprecated cabal flag
  [#2350](https://github.com/commercialhaskell/stack/issues/2350)
* Support most executable extensions on Windows
  [#2225](https://github.com/commercialhaskell/stack/issues/2225)
* Detect resolver change in `stack solver`
  [#2252](https://github.com/commercialhaskell/stack/issues/2252)
* Fix a bug in docker image creation where the wrong base image was
  selected
  [#2376](https://github.com/commercialhaskell/stack/issues/2376)
* Ignore special entries when unpacking tarballs
  [#2361](https://github.com/commercialhaskell/stack/issues/2361)
* Fixes src directory pollution of `style.css` and `highlight.js` with GHC 8's
  haddock [#2429](https://github.com/commercialhaskell/stack/issues/2429)
* Handle filepaths with spaces in `stack ghci`
  [#2266](https://github.com/commercialhaskell/stack/issues/2266)
* Apply ghc-options to snapshot packages
  [#2289](https://github.com/commercialhaskell/stack/issues/2289)
* stack sdist: Fix timestamp in tarball
  [#2394](https://github.com/commercialhaskell/stack/pull/2394)
* Allow global Stack arguments with a script
  [#2316](https://github.com/commercialhaskell/stack/issues/2316)
* Inconsistency between ToJSON and FromJSON instances of PackageLocation
  [#2412](https://github.com/commercialhaskell/stack/pull/2412)
* Perform Unicode normalization on filepaths
  [#1810](https://github.com/commercialhaskell/stack/issues/1810)
* Solver: always keep ghc wired-in as hard constraints
  [#2453](https://github.com/commercialhaskell/stack/issues/2453)
* Support OpenBSD's tar where possible, require GNU tar for xz support
  [#2283](https://github.com/commercialhaskell/stack/issues/2283)
* Fix using --coverage with Cabal-1.24
  [#2424](https://github.com/commercialhaskell/stack/issues/2424)
* When marking exe installed, remove old version
  [#2373](https://github.com/commercialhaskell/stack/issues/2373)
* Stop truncating all-cabal-hashes git repo
  [#2175](https://github.com/commercialhaskell/stack/issues/2175)
* Handle non-ASCII filenames on Windows
  [#2491](https://github.com/commercialhaskell/stack/issues/2491)
* Avoid using multiple versions of a package in script interpreter
  by passing package-id to ghc/runghc
  [#1957](https://github.com/commercialhaskell/stack/issues/1957)
* Only pre-load compiler version when using nix integration
  [#2459](https://github.com/commercialhaskell/stack/issues/2459)
* Solver: parse cabal errors also on Windows
  [#2502](https://github.com/commercialhaskell/stack/issues/2502)
* Allow exec and ghci commands in interpreter mode.
  Scripts can now automatically open in the repl by using `exec ghci`
  instead of `runghc` in the shebang command.
  [#2510](https://github.com/commercialhaskell/stack/issues/2510)
* Now consider a package to be dirty when an extra-source-file is changed.
  See [#2040](https://github.com/commercialhaskell/stack/issues/2040)

## 1.1.2

Release notes:

* Official FreeBSD binaries are
  [now available](http://docs.haskellstack.org/en/stable/install_and_upgrade/#freebsd)
  [#1253](https://github.com/commercialhaskell/stack/issues/1253).

Major changes:

* Extensible custom snapshots implemented. These allow you to define snapshots
which extend other snapshots. See
[#863](https://github.com/commercialhaskell/stack/issues/863). Local file custom
snapshots can now be safely updated without changing their name.  Remote custom
snapshots should still be treated as immutable.

Behavior changes:

* `stack path --compiler` was added in the last release, to yield a path to the
  compiler. Unfortunately, `--compiler` is a global option that is useful to use
  with `stack path`. The same functionality is now provided by `stack path
  --compiler-exe`. See
  [#2123](https://github.com/commercialhaskell/stack/issues/2123)
* For packages specified in terms of a git or hg repo, the hash used in the
  location has changed.  This means that existing downloads from older stack
  versions won't be used.  This is a side-effect of the fix to
  [#2133](https://github.com/commercialhaskell/stack/issues/2133)
* `stack upgrade` no longer pays attention to local stack.yaml files, just the
  global config and CLI options.
  [#1392](https://github.com/commercialhaskell/stack/issues/1392)
* `stack ghci` now uses `:add` instead of `:load`, making it potentially work
  better with user scripts. See
  [#1888](https://github.com/commercialhaskell/stack/issues/1888)

Other enhancements:

* Grab Cabal files via Git SHA to avoid regressions from Hackage revisions
  [#2070](https://github.com/commercialhaskell/stack/pull/2070)
* Custom snapshots now support `ghc-options`.
* Package git repos are now re-used rather than re-cloned. See
  [#1620](https://github.com/commercialhaskell/stack/issues/1620)
* `DESTDIR` is filtered from environment when installing GHC. See
  [#1460](https://github.com/commercialhaskell/stack/issues/1460)
* `stack haddock` now supports `--hadock-arguments`. See
  [#2144](https://github.com/commercialhaskell/stack/issues/2144)
* Signing: warn if GPG_TTY is not set as per `man gpg-agent`

Bug fixes:

* Now ignore project config when doing `stack init` or `stack new`. See
  [#2110](https://github.com/commercialhaskell/stack/issues/2110)
* Packages specified by git repo can now have submodules. See
  [#2133](https://github.com/commercialhaskell/stack/issues/2133)
* Fix of hackage index fetch retry. See re-opening of
  [#1418](https://github.com/commercialhaskell/stack/issues/1418#issuecomment-217633843)
* HPack now picks up changes to filesystem other than package.yaml.  See
  [#2051](https://github.com/commercialhaskell/stack/issues/2051)
* "stack solver" no longer suggests --omit-packages. See
  [#2031](https://github.com/commercialhaskell/stack/issues/2031)
* Fixed an issue with building Cabal's Setup.hs. See
  [#1356](https://github.com/commercialhaskell/stack/issues/1356)
* Package dirtiness now pays attention to deleted files. See
  [#1841](https://github.com/commercialhaskell/stack/issues/1841)
* `stack ghci` now uses `extra-lib-dirs` and `extra-include-dirs`. See
  [#1656](https://github.com/commercialhaskell/stack/issues/1656)
* Relative paths outside of source dir added via `qAddDependentFile` are now
  checked for dirtiness. See
  [#1982](https://github.com/commercialhaskell/stack/issues/1982)
* Signing: always use `--with-fingerprints`

## 1.1.0

Release notes:

* Added Ubuntu 16.04 LTS (xenial) Apt repo.
* No longer uploading new versions to Fedora 21 repo.

Behavior changes:

* Snapshot packages are no longer built with executable profiling. See
  [#1179](https://github.com/commercialhaskell/stack/issues/1179).
* `stack init` now ignores symlinks when searching for cabal files. It also now
  ignores any directory that begins with `.` (as well as `dist` dirs) - before
  it would only ignore `.git`, `.stack-work`, and `dist`.
* The stack executable is no longer built with `-rtsopts`.  Before, when
  `-rtsopts` was enabled, stack would process `+RTS` options even when intended
  for some other program, such as when used with `stack exec -- prog +RTS`.
  See [#2022](https://github.com/commercialhaskell/stack/issues/2022).
* The `stack path --ghc-paths` option is deprecated and renamed to `--programs`.
  `--compiler` is added, which points directly at the compiler used in
  the current project.  `--compiler-bin` points to the compiler's bin dir.
* For consistency with the `$STACK_ROOT` environment variable, the
  `stack path --global-stack-root` flag and the `global-stack-root` field
  in the output of `stack path` are being deprecated and replaced with the
  `stack-root` flag and output field.
  Additionally, the stack root can now be specified via the
  `--stack-root` command-line flag. See
  [#1148](https://github.com/commercialhaskell/stack/issues/1148).
* `stack sig` GPG-related sub-commands were removed (folded into `upload` and
  `sdist`)
* GPG signing of packages while uploading to Hackage is now the default. Use
  `upload --no-signature` if you would rather not contribute your package
  signature. If you don't yet have a GPG keyset, read this
  [blog post on GPG keys](https://fpcomplete.com/blog/2016/05/stack-security-gnupg-keys).
  We can add a stack.yaml config setting to disable signing if some people
  desire it. We hope that people will sign. Later we will be adding GPG
  signature verification options.
* `stack build pkg-1.2.3` will now build even if the snapshot has a different
  package version - it is treated as an extra-dep. `stack build local-pkg-1.2.3`
  is an error even if the version number matches the local package
  [#2028](https://github.com/commercialhaskell/stack/issues/2028).
* Having a `nix:` section no longer implies enabling nix build. This allows the
  user to globally configure whether nix is used (unless the project overrides
  the default explicitly). See
  [#1924](https://github.com/commercialhaskell/stack/issues/1924).
* Remove deprecated valid-wanted field.
* Docker: mount home directory in container [#1949](https://github.com/commercialhaskell/stack/issues/1949).
* Deprecate `--local-bin-path` instead `--local-bin`.
* `stack image`: allow absolute source paths for `add`.

Other enhancements:

* `stack haddock --open [PACKAGE]` opens the local haddocks in the browser.
* Fix too much rebuilding when enabling/disabling profiling flags.
* `stack build pkg-1.0` will now build `pkg-1.0` even if the snapshot specifies
  a different version (it introduces a temporary extra-dep)
* Experimental support for `--split-objs` added
  [#1284](https://github.com/commercialhaskell/stack/issues/1284).
* `git` packages with submodules are supported by passing the `--recursive`
  flag to `git clone`.
* When using [hpack](https://github.com/sol/hpack), only regenerate cabal files
  when hpack files change.
* hpack files can now be used in templates
* `stack ghci` now runs ghci as a separate process
  [#1306](https://github.com/commercialhaskell/stack/issues/1306)
* Retry when downloading snapshots and package indices
* Many build options are configurable now in `stack.yaml`:
```
  build:
    library-profiling: true
    executable-profiling: true
    haddock: true
    haddock-deps: true
    copy-bins: true
    prefetch: true
    force-dirty: true
    keep-going: true
    test: true
    test-arguments:
      rerun-tests: true
      additional-args: ['-fprof']
      coverage: true
      no-run-tests: true
    bench: true
    benchmark-opts:
      benchmark-arguments: -O2
      no-run-benchmarks: true
    reconfigure: true
    cabal-verbose: true
```
* A number of URLs are now configurable, useful for firewalls. See
  [#1794](https://github.com/commercialhaskell/stack/issues/1884).
* Suggest causes when executables are missing.
* Allow `--omit-packages` even without `--solver`.
* Improve the generated stack.yaml.
* Improve ghci results after :load Main module collision with main file path.
* Only load the hackage index if necessary
  [#1883](https://github.com/commercialhaskell/stack/issues/1883), [#1892](https://github.com/commercialhaskell/stack/issues/1892).
* init: allow local packages to be deps of deps
  [#1965](https://github.com/commercialhaskell/stack/issues/1965).
* Always use full fingerprints from GPG
  [#1952](https://github.com/commercialhaskell/stack/issues/1952).
* Default to using `gpg2` and fall back to `gpg`
  [#1976](https://github.com/commercialhaskell/stack/issues/1976).
* Add a flag for --verbosity silent.
* Add `haddock --open` flag [#1396](https://github.com/commercialhaskell/stack/issues/1396).

Bug fixes:

* Package tarballs would fail to unpack.
  [#1884](https://github.com/commercialhaskell/stack/issues/1884).
* Fixed errant warnings about missing modules, after deleted and removed from
  cabal file [#921](https://github.com/commercialhaskell/stack/issues/921)
  [#1805](https://github.com/commercialhaskell/stack/issues/1805).
* Now considers a package to dirty when the hpack file is changed
  [#1819](https://github.com/commercialhaskell/stack/issues/1819).
* Nix: cancelling a stack build now exits properly rather than dropping into a
  nix-shell [#1778](https://github.com/commercialhaskell/stack/issues/1778).
* `allow-newer: true` now causes `--exact-configuration` to be passed to Cabal.
  See [#1579](https://github.com/commercialhaskell/stack/issues/1579).
* `stack solver` no longer fails with `InvalidRelFile` for relative package
  paths including `..`. See
  [#1954](https://github.com/commercialhaskell/stack/issues/1954).
* Ignore emacs lock files when finding .cabal
  [#1897](https://github.com/commercialhaskell/stack/issues/1897).
* Use lenient UTF-8 decode for build output
  [#1945](https://github.com/commercialhaskell/stack/issues/1945).
* Clear index cache whenever index updated
  [#1962](https://github.com/commercialhaskell/stack/issues/1962).
* Fix: Building a container image drops a .stack-work dir in the current working
  (sub)directory
  [#1975](https://github.com/commercialhaskell/stack/issues/1975).
* Fix: Rebuilding when disabling profiling
  [#2023](https://github.com/commercialhaskell/stack/issues/2023).

## 1.0.4.3

Bug fixes:

* Don't delete contents of ~/.ssh when using `stack clean --full` with Docker
  enabled [#2000](https://github.com/commercialhaskell/stack/issues/2000)

## 1.0.4.2

Build with path-io-1.0.0. There are no changes in behaviour from 1.0.4,
so no binaries are released for this version.

## 1.0.4.1

Fixes build with aeson-0.11.0.0. There are no changes in behaviour from 1.0.4,
so no binaries are released for this version.

## 1.0.4

Major changes:

* Some notable changes in `stack init`:
    * Overall it should now be able to initialize almost all existing cabal
      packages out of the box as long as the package itself is consistently
      defined.
    * Choose the best possible snapshot and add extra dependencies on top
      of a snapshot resolver rather than a compiler resolver -
      [#1583](https://github.com/commercialhaskell/stack/pull/1583)
    * Automatically omit a package (`--omit-packages`) when it is compiler
      incompatible or when there are packages with conflicting dependency
      requirements - [#1674](https://github.com/commercialhaskell/stack/pull/1674).
    * Some more changes for a better user experience. Please refer to
      the doc guide for details.
* Add support for hpack, alternative package description format
  [#1679](https://github.com/commercialhaskell/stack/issues/1679)

Other enhancements:

* Docker: pass ~/.ssh and SSH auth socket into container, so that git repos
  work [#1358](https://github.com/commercialhaskell/stack/issues/1358).
* Docker: strip suffix from docker --version.
  [#1653](https://github.com/commercialhaskell/stack/issues/1653)
* Docker: pass USER and PWD environment variables into container.
* On each run, stack will test the stack root directory (~/.stack), and the
  project and package work directories (.stack-work) for whether they are
  owned by the current user and abort if they are not. This precaution can
  be disabled with the `--allow-different-user` flag or `allow-different-user`
  option in the global config (~/.stack/config.yaml).
  [#471](https://github.com/commercialhaskell/stack/issues/471)
* Added `stack clean --full` option for full working dir cleanup.
* YAML config: support Zip archives.
* Redownload build plan if parsing fails
  [#1702](https://github.com/commercialhaskell/stack/issues/1702).
* Give mustache templates access to a 'year' tag
  [#1716](https://github.com/commercialhaskell/stack/pull/1716).
* Have "stack ghci" warn about module name aliasing.
* Add "stack ghci --load-local-deps".
* Build Setup.hs with -rtsopts
  [#1687](https://github.com/commercialhaskell/stack/issues/1687).
* `stack init` accepts a list of directories.
* Add flag infos to DependencyPlanFailures (for better error output in case of
  flags) [#713](https://github.com/commercialhaskell/stack/issues/713)
* `stack new --bare` complains for overwrites, and add `--force` option
  [#1597](https://github.com/commercialhaskell/stack/issues/1597).

Bug fixes:

* Previously, `stack ghci` would fail with `cannot satisfy -package-id` when the
  implicit build step changes the package key of some dependency.
* Fix: Building with ghcjs: "ghc-pkg: Prelude.chr: bad argument: 2980338"
  [#1665](https://github.com/commercialhaskell/stack/issues/1665).
* Fix running test / bench with `--profile` / `--trace`.
* Fix: build progress counter is no longer visible
  [#1685](https://github.com/commercialhaskell/stack/issues/1685).
* Use "-RTS" w/ profiling to allow extra args
  [#1772](https://github.com/commercialhaskell/stack/issues/1772).
* Fix withUnpackedTarball7z to find name of srcDir after unpacking
  (fixes `stack setup` fails for ghcjs project on windows)
  [#1774](https://github.com/commercialhaskell/stack/issues/1774).
* Add space before auto-generated bench opts (makes profiling options work
  uniformly for applications and benchmark suites)
  [#1771](https://github.com/commercialhaskell/stack/issues/1771).
* Don't try to find plugin if it resembles flag.
* Setup.hs changes cause package dirtiness
  [#1711](https://github.com/commercialhaskell/stack/issues/1711).
* Send "stack templates" output to stdout
  [#1792](https://github.com/commercialhaskell/stack/issues/1792).

## 1.0.2

Release notes:

- Arch Linux: Stack has been adopted into the
  [official community repository](https://www.archlinux.org/packages/community/x86_64/stack/),
  so we will no longer be updating the AUR with new versions. See the
  [install/upgrade guide](http://docs.haskellstack.org/en/stable/install_and_upgrade/#arch-linux)
  for current download instructions.

Major changes:

- `stack init` and `solver` overhaul
  [#1583](https://github.com/commercialhaskell/stack/pull/1583)

Other enhancements:

- Disable locale/codepage hacks when GHC >=7.10.3
  [#1552](https://github.com/commercialhaskell/stack/issues/1552)
- Specify multiple images to build for `stack image container`
  [docs](http://docs.haskellstack.org/en/stable/yaml_configuration/#image)
- Specify which executables to include in images for `stack image container`
  [docs](http://docs.haskellstack.org/en/stable/yaml_configuration/#image)
- Docker: pass supplemantary groups and umask into container
- If git fetch fails wipe the directory and try again from scratch
  [#1418](https://github.com/commercialhaskell/stack/issues/1418)
- Warn if newly installed executables won't be available on the PATH
  [#1362](https://github.com/commercialhaskell/stack/issues/1362)
- stack.yaml: for `stack image container`, specify multiple images to generate,
  and which executables should be added to those images
- GHCI: add interactive Main selection
  [#1068](https://github.com/commercialhaskell/stack/issues/1068)
- Care less about the particular name of a GHCJS sdist folder
  [#1622](https://github.com/commercialhaskell/stack/issues/1622)
- Unified Enable/disable help messaging
  [#1613](https://github.com/commercialhaskell/stack/issues/1613)

Bug fixes:

- Don't share precompiled packages between GHC/platform variants and Docker
  [#1551](https://github.com/commercialhaskell/stack/issues/1551)
- Properly redownload corrupted downloads with the correct file size.
  [Mailing list discussion](https://groups.google.com/d/msg/haskell-stack/iVGDG5OHYxs/FjUrR5JsDQAJ)
- Gracefully handle invalid paths in error/warning messages
  [#1561](https://github.com/commercialhaskell/stack/issues/1561)
- Nix: select the correct GHC version corresponding to the snapshot
  even when an abstract resolver is passed via `--resolver` on the
  command-line.
  [#1641](https://github.com/commercialhaskell/stack/issues/1641)
- Fix: Stack does not allow using an external package from ghci
  [#1557](https://github.com/commercialhaskell/stack/issues/1557)
- Disable ambiguous global '--resolver' option for 'stack init'
  [#1531](https://github.com/commercialhaskell/stack/issues/1531)
- Obey `--no-nix` flag
- Fix: GHCJS Execute.hs: Non-exhaustive patterns in lambda
  [#1591](https://github.com/commercialhaskell/stack/issues/1591)
- Send file-watch and sticky logger messages to stderr
  [#1302](https://github.com/commercialhaskell/stack/issues/1302)
  [#1635](https://github.com/commercialhaskell/stack/issues/1635)
- Use globaldb path for querying Cabal version
  [#1647](https://github.com/commercialhaskell/stack/issues/1647)

## 1.0.0

Release notes:

*  We're calling this version 1.0.0 in preparation for Stackage
   LTS 4.  Note, however, that this does not mean the code's API
   will be stable as this is primarily an end-user tool.

Enhancements:

* Added flag `--profile` flag: passed with `stack build`, it will
  enable profiling, and for `--bench` and `--test` it will generate a
  profiling report by passing `+RTS -p` to the executable(s). Great
  for using like `stack build --bench --profile` (remember that
  enabling profile will slow down your benchmarks by >4x). Run `stack
  build --bench` again to disable the profiling and get proper speeds
* Added flag `--trace` flag: just like `--profile`, it enables
  profiling, but instead of generating a report for `--bench` and
  `--test`, prints out a stack trace on exception. Great for using
  like `stack build --test --trace`
* Nix: all options can be overriden on command line
  [#1483](https://github.com/commercialhaskell/stack/issues/1483)
* Nix: build environments (shells) are now pure by default.
* Make verbosity silent by default in script interpreter mode
  [#1472](https://github.com/commercialhaskell/stack/issues/1472)
* Show a message when resetting git commit fails
  [#1453](https://github.com/commercialhaskell/stack/issues/1453)
* Improve Unicode handling in project/package names
  [#1337](https://github.com/commercialhaskell/stack/issues/1337)
* Fix ambiguity between a stack command and a filename to execute (prefer
  `stack` subcommands)
  [#1471](https://github.com/commercialhaskell/stack/issues/1471)
* Support multi line interpreter directive comments
  [#1394](https://github.com/commercialhaskell/stack/issues/1394)
* Handle space separated pids in ghc-pkg dump (for GHC HEAD)
  [#1509](https://github.com/commercialhaskell/stack/issues/1509)
* Add ghci --no-package-hiding option
  [#1517](https://github.com/commercialhaskell/stack/issues/1517)
* `stack new` can download templates from URL
  [#1466](https://github.com/commercialhaskell/stack/issues/1466)

Bug fixes:

* Nix: stack exec options are passed properly to the stack sub process
  [#1538](https://github.com/commercialhaskell/stack/issues/1538)
* Nix: specifying a shell-file works in any current working directory
  [#1547](https://github.com/commercialhaskell/stack/issues/1547)
* Nix: use `--resolver` argument
* Docker: fix missing image message and '--docker-auto-pull'
* No HTML escaping for "stack new" template params
  [#1475](https://github.com/commercialhaskell/stack/issues/1475)
* Set permissions for generated .ghci script
  [#1480](https://github.com/commercialhaskell/stack/issues/1480)
* Restrict commands allowed in interpreter mode
  [#1504](https://github.com/commercialhaskell/stack/issues/1504)
* stack ghci doesn't see preprocessed files for executables
  [#1347](https://github.com/commercialhaskell/stack/issues/1347)
* All test suites run even when only one is requested
  [#1550](https://github.com/commercialhaskell/stack/pull/1550)
* Edge cases in broken templates give odd errors
  [#1535](https://github.com/commercialhaskell/stack/issues/1535)
* Fix test coverage bug on windows

## 0.1.10.1

Bug fixes:

* `stack image container` did not actually build an image
  [#1473](https://github.com/commercialhaskell/stack/issues/1473)

## 0.1.10.0

Release notes:

* The Stack home page is now at [haskellstack.org](http://haskellstack.org),
  which shows the documentation rendered by readthedocs.org. Note: this
  has necessitated some changes to the links in the documentation's markdown
  source code, so please check the links on the website before submitting a PR
  to fix them.
* The locations of the
  [Ubuntu](http://docs.haskellstack.org/en/stable/install_and_upgrade/#ubuntu)
  and
  [Debian](http://docs.haskellstack.org/en/stable/install_and_upgrade/#debian)
  package repositories have changed to have correct URL semantics according to
  Debian's guidelines
  [#1378](https://github.com/commercialhaskell/stack/issues/1378). The old
  locations will continue to work for some months, but we suggest that you
  adjust your `/etc/apt/sources.list.d/fpco.list` to the new location to avoid
  future disruption.
* [openSUSE and SUSE Linux Enterprise](http://docs.haskellstack.org/en/stable/install_and_upgrade/#suse)
  packages are now available, thanks to [@mimi1vx](https://github.com/mimi1vx).
  Note: there will be some lag before these pick up new versions, as they are
  based on Stackage LTS.

Major changes:

* Support for building inside a Nix-shell providing system dependencies
  [#1285](https://github.com/commercialhaskell/stack/pull/1285)
* Add optional GPG signing on `stack upload --sign` or with
  `stack sig sign ...`

Other enhancements:

* Print latest applicable version of packages on conflicts
  [#508](https://github.com/commercialhaskell/stack/issues/508)
* Support for packages located in Mercurial repositories
  [#1397](https://github.com/commercialhaskell/stack/issues/1397)
* Only run benchmarks specified as build targets
  [#1412](https://github.com/commercialhaskell/stack/issues/1412)
* Support git-style executable fall-through (`stack something` executes
  `stack-something` if present)
  [#1433](https://github.com/commercialhaskell/stack/issues/1433)
* GHCi now loads intermediate dependencies
  [#584](https://github.com/commercialhaskell/stack/issues/584)
* `--work-dir` option for overriding `.stack-work`
  [#1178](https://github.com/commercialhaskell/stack/issues/1178)
* Support `detailed-0.9` tests
  [#1429](https://github.com/commercialhaskell/stack/issues/1429)
* Docker: improved POSIX signal proxying to containers
  [#547](https://github.com/commercialhaskell/stack/issues/547)

Bug fixes:

* Show absolute paths in error messages in multi-package builds
  [#1348](https://github.com/commercialhaskell/stack/issues/1348)
* Docker-built binaries and libraries in different path
  [#911](https://github.com/commercialhaskell/stack/issues/911)
  [#1367](https://github.com/commercialhaskell/stack/issues/1367)
* Docker: `--resolver` argument didn't effect selected image tag
* GHCi: Spaces in filepaths caused module loading issues
  [#1401](https://github.com/commercialhaskell/stack/issues/1401)
* GHCi: cpp-options in cabal files weren't used
  [#1419](https://github.com/commercialhaskell/stack/issues/1419)
* Benchmarks couldn't be run independently of eachother
  [#1412](https://github.com/commercialhaskell/stack/issues/1412)
* Send output of building setup to stderr
  [#1410](https://github.com/commercialhaskell/stack/issues/1410)

## 0.1.8.0

Major changes:

* GHCJS can now be used with stackage snapshots via the new `compiler` field.
* Windows installers are now available:
  [download them here](http://docs.haskellstack.org/en/stable/install_and_upgrade/#windows)
  [#613](https://github.com/commercialhaskell/stack/issues/613)
* Docker integration works with non-FPComplete generated images
  [#531](https://github.com/commercialhaskell/stack/issues/531)

Other enhancements:

* Added an `allow-newer` config option
  [#922](https://github.com/commercialhaskell/stack/issues/922)
  [#770](https://github.com/commercialhaskell/stack/issues/770)
* When a Hackage revision invalidates a build plan in a snapshot, trust the
  snapshot [#770](https://github.com/commercialhaskell/stack/issues/770)
* Added a `stack config set resolver RESOLVER` command. Part of work on
  [#115](https://github.com/commercialhaskell/stack/issues/115)
* `stack setup` can now install GHCJS on windows. See
  [#1145](https://github.com/commercialhaskell/stack/issues/1145) and
  [#749](https://github.com/commercialhaskell/stack/issues/749)
* `stack hpc report` command added, which generates reports for HPC tix files
* `stack ghci` now accepts all the flags accepted by `stack build`. See
  [#1186](https://github.com/commercialhaskell/stack/issues/1186)
* `stack ghci` builds the project before launching GHCi. If the build fails,
  optimistically launch GHCi anyway. Use `stack ghci --no-build` option to
  disable [#1065](https://github.com/commercialhaskell/stack/issues/1065)
* `stack ghci` now detects and warns about various circumstances where it is
  liable to fail. See
  [#1270](https://github.com/commercialhaskell/stack/issues/1270)
* Added `require-docker-version` configuration option
* Packages will now usually be built along with their tests and benchmarks. See
  [#1166](https://github.com/commercialhaskell/stack/issues/1166)
* Relative `local-bin-path` paths will be relative to the project's root
  directory, not the current working directory.
  [#1340](https://github.com/commercialhaskell/stack/issues/1340)
* `stack clean` now takes an optional `[PACKAGE]` argument for use in
  multi-package projects. See
  [#583](https://github.com/commercialhaskell/stack/issues/583)
* Ignore cabal_macros.h as a dependency
  [#1195](https://github.com/commercialhaskell/stack/issues/1195)
* Pad timestamps and show local time in --verbose output
  [#1226](https://github.com/commercialhaskell/stack/issues/1226)
* GHCi: Import all modules after loading them
  [#995](https://github.com/commercialhaskell/stack/issues/995)
* Add subcommand aliases: `repl` for `ghci`, and `runhaskell` for `runghc`
  [#1241](https://github.com/commercialhaskell/stack/issues/1241)
* Add typo recommendations for unknown package identifiers
  [#158](https://github.com/commercialhaskell/stack/issues/158)
* Add `stack path --local-hpc-root` option
* Overhaul dependencies' haddocks copying
  [#1231](https://github.com/commercialhaskell/stack/issues/1231)
* Support for extra-package-dbs in 'stack ghci'
  [#1229](https://github.com/commercialhaskell/stack/pull/1229)
* `stack new` disallows package names with "words" consisting solely of numbers
  [#1336](https://github.com/commercialhaskell/stack/issues/1336)
* `stack build --fast` turns off optimizations
* Show progress while downloading package index
  [#1223](https://github.com/commercialhaskell/stack/issues/1223).

Bug fixes:

* Fix: Haddocks not copied for dependencies
  [#1105](https://github.com/commercialhaskell/stack/issues/1105)
* Fix: Global options did not work consistently after subcommand
  [#519](https://github.com/commercialhaskell/stack/issues/519)
* Fix: 'stack ghci' doesn't notice that a module got deleted
  [#1180](https://github.com/commercialhaskell/stack/issues/1180)
* Rebuild when cabal file is changed
* Fix: Paths in GHC warnings not canonicalized, nor those for packages in
  subdirectories or outside the project root
  [#1259](https://github.com/commercialhaskell/stack/issues/1259)
* Fix: unlisted files in tests and benchmarks trigger extraneous second build
  [#838](https://github.com/commercialhaskell/stack/issues/838)

## 0.1.6.0

Major changes:

* `stack setup` now supports building and booting GHCJS from source tarball.
* On Windows, build directories no longer display "pretty" information
  (like x86_64-windows/Cabal-1.22.4.0), but rather a hash of that
  content. The reason is to avoid the 260 character path limitation on
  Windows. See
  [#1027](https://github.com/commercialhaskell/stack/pull/1027)
* Rename config files and clarify their purposes [#969](https://github.com/commercialhaskell/stack/issues/969)
    * `~/.stack/stack.yaml` --> `~/.stack/config.yaml`
    * `~/.stack/global` --> `~/.stack/global-project`
    * `/etc/stack/config` --> `/etc/stack/config.yaml`
    * Old locations still supported, with deprecation warnings
* New command "stack eval CODE", which evaluates to "stack exec ghc -- -e CODE".

Other enhancements:

* No longer install `git` on Windows
  [#1046](https://github.com/commercialhaskell/stack/issues/1046). You
  can still get this behavior by running the following yourself:
  `stack exec -- pacman -Sy --noconfirm git`.
* Typing enter during --file-watch triggers a rebuild [#1023](https://github.com/commercialhaskell/stack/pull/1023)
* Use Haddock's `--hyperlinked-source` (crosslinked source), if available [#1070](https://github.com/commercialhaskell/stack/pull/1070)
* Use Stack-installed GHCs for `stack init --solver` [#1072](https://github.com/commercialhaskell/stack/issues/1072)
* New experimental `stack query` command [#1087](https://github.com/commercialhaskell/stack/issues/1087)
* By default, stack no longer rebuilds a package due to GHC options changes. This behavior can be tweaked with the `rebuild-ghc-options` setting. [#1089](https://github.com/commercialhaskell/stack/issues/1089)
* By default, ghc-options are applied to all local packages, not just targets. This behavior can be tweaked with the `apply-ghc-options` setting. [#1089](https://github.com/commercialhaskell/stack/issues/1089)
* Docker: download or override location of stack executable to re-run in container [#974](https://github.com/commercialhaskell/stack/issues/974)
* Docker: when Docker Engine is remote, don't run containerized processes as host's UID/GID [#194](https://github.com/commercialhaskell/stack/issues/194)
* Docker: `set-user` option to enable/disable running containerized processes as host's UID/GID [#194](https://github.com/commercialhaskell/stack/issues/194)
* Custom Setup.hs files are now precompiled instead of interpreted. This should be a major performance win for certain edge cases (biggest example: [building Cabal itself](https://github.com/commercialhaskell/stack/issues/1041)) while being either neutral or a minor slowdown for more common cases.
* `stack test --coverage` now also generates a unified coverage report for multiple test-suites / packages.  In the unified report, test-suites can contribute to the coverage of other packages.

Bug fixes:

* Ignore stack-built executables named `ghc`
  [#1052](https://github.com/commercialhaskell/stack/issues/1052)
* Fix quoting of output failed command line arguments
* Mark executable-only packages as installed when copied from cache [#1043](https://github.com/commercialhaskell/stack/pull/1043)
* Canonicalize temporary directory paths [#1047](https://github.com/commercialhaskell/stack/pull/1047)
* Put code page fix inside the build function itself [#1066](https://github.com/commercialhaskell/stack/issues/1066)
* Add `explicit-setup-deps` option [#1110](https://github.com/commercialhaskell/stack/issues/1110), and change the default to the old behavior of using any package in the global and snapshot database [#1025](https://github.com/commercialhaskell/stack/issues/1025)
* Precompiled cache checks full package IDs on Cabal < 1.22 [#1103](https://github.com/commercialhaskell/stack/issues/1103)
* Pass -package-id to ghci [#867](https://github.com/commercialhaskell/stack/issues/867)
* Ignore global packages when copying precompiled packages [#1146](https://github.com/commercialhaskell/stack/issues/1146)

## 0.1.5.0

Major changes:

* On Windows, we now use a full MSYS2 installation in place of the previous PortableGit. This gives you access to the pacman package manager for more easily installing libraries.
* Support for custom GHC binary distributions [#530](https://github.com/commercialhaskell/stack/issues/530)
    * `ghc-variant` option in stack.yaml to specify the variant (also
      `--ghc-variant` command-line option)
    * `setup-info` in stack.yaml, to specify where to download custom binary
      distributions (also `--ghc-bindist` command-line option)
    * Note: On systems with libgmp4 (aka `libgmp.so.3`), such as CentOS 6, you
      may need to re-run `stack setup` due to the centos6 GHC bindist being
      treated like a variant
* A new `--pvp-bounds` flag to the sdist and upload commands allows automatic adding of PVP upper and/or lower bounds to your dependencies

Other enhancements:

* Adapt to upcoming Cabal installed package identifier format change [#851](https://github.com/commercialhaskell/stack/issues/851)
* `stack setup` takes a `--stack-setup-yaml` argument
* `--file-watch` is more discerning about which files to rebuild for [#912](https://github.com/commercialhaskell/stack/issues/912)
* `stack path` now supports `--global-pkg-db` and `--ghc-package-path`
* `--reconfigure` flag [#914](https://github.com/commercialhaskell/stack/issues/914) [#946](https://github.com/commercialhaskell/stack/issues/946)
* Cached data is written with a checksum of its structure [#889](https://github.com/commercialhaskell/stack/issues/889)
* Fully removed `--optimizations` flag
* Added `--cabal-verbose` flag
* Added `--file-watch-poll` flag for polling instead of using filesystem events (useful for running tests in a Docker container while modifying code in the host environment. When code is injected into the container via a volume, the container won't propagate filesystem events).
* Give a preemptive error message when `-prof` is given as a GHC option [#1015](https://github.com/commercialhaskell/stack/issues/1015)
* Locking is now optional, and will be turned on by setting the `STACK_LOCK` environment variable to `true` [#950](https://github.com/commercialhaskell/stack/issues/950)
* Create default stack.yaml with documentation comments and commented out options [#226](https://github.com/commercialhaskell/stack/issues/226)
* Out of memory warning if Cabal exits with -9 [#947](https://github.com/commercialhaskell/stack/issues/947)

Bug fixes:

* Hacky workaround for optparse-applicative issue with `stack exec --help` [#806](https://github.com/commercialhaskell/stack/issues/806)
* Build executables for local extra deps [#920](https://github.com/commercialhaskell/stack/issues/920)
* copyFile can't handle directories [#942](https://github.com/commercialhaskell/stack/pull/942)
* Support for spaces in Haddock interface files [fpco/minghc#85](https://github.com/fpco/minghc/issues/85)
* Temporarily building against a "shadowing" local package? [#992](https://github.com/commercialhaskell/stack/issues/992)
* Fix Setup.exe name for --upgrade-cabal on Windows [#1002](https://github.com/commercialhaskell/stack/issues/1002)
* Unlisted dependencies no longer trigger extraneous second build [#838](https://github.com/commercialhaskell/stack/issues/838)

## 0.1.4.1

Fix stack's own Haddocks.  No changes to functionality (only comments updated).

## 0.1.4.0

Major changes:

* You now have more control over how GHC versions are matched, e.g. "use exactly this version," "use the specified minor version, but allow patches," or "use the given minor version or any later minor in the given major release." The default has switched from allowing newer later minor versions to a specific minor version allowing patches. For more information, see [#736](https://github.com/commercialhaskell/stack/issues/736) and [#784](https://github.com/commercialhaskell/stack/pull/784).
* Support added for compiling with GHCJS
* stack can now reuse prebuilt binaries between snapshots. That means that, if you build package foo in LTS-3.1, that binary version can be reused in LTS-3.2, assuming it uses the same dependencies and flags. [#878](https://github.com/commercialhaskell/stack/issues/878)

Other enhancements:

* Added the `--docker-env` argument, to set environment variables in Docker container.
* Set locale environment variables to UTF-8 encoding for builds to avoid "commitBuffer: invalid argument" errors from GHC [#793](https://github.com/commercialhaskell/stack/issues/793)
* Enable translitation for encoding on stdout and stderr [#824](https://github.com/commercialhaskell/stack/issues/824)
* By default, `stack upgrade` automatically installs GHC as necessary [#797](https://github.com/commercialhaskell/stack/issues/797)
* Added the `ghc-options` field to stack.yaml [#796](https://github.com/commercialhaskell/stack/issues/796)
* Added the `extra-path` field to stack.yaml
* Code page changes on Windows only apply to the build command (and its synonyms), and can be controlled via a command line flag (still defaults to on) [#757](https://github.com/commercialhaskell/stack/issues/757)
* Implicitly add packages to extra-deps when a flag for them is set [#807](https://github.com/commercialhaskell/stack/issues/807)
* Use a precompiled Setup.hs for simple build types [#801](https://github.com/commercialhaskell/stack/issues/801)
* Set --enable-tests and --enable-benchmarks optimistically [#805](https://github.com/commercialhaskell/stack/issues/805)
* `--only-configure` option added [#820](https://github.com/commercialhaskell/stack/issues/820)
* Check for duplicate local package names
* Stop nagging people that call `stack test` [#845](https://github.com/commercialhaskell/stack/issues/845)
* `--file-watch` will ignore files that are in your VCS boring/ignore files [#703](https://github.com/commercialhaskell/stack/issues/703)
* Add `--numeric-version` option

Bug fixes:

* `stack init --solver` fails if `GHC_PACKAGE_PATH` is present [#860](https://github.com/commercialhaskell/stack/issues/860)
* `stack solver` and `stack init --solver` check for test suite and benchmark dependencies [#862](https://github.com/commercialhaskell/stack/issues/862)
* More intelligent logic for setting UTF-8 locale environment variables [#856](https://github.com/commercialhaskell/stack/issues/856)
* Create missing directories for `stack sdist`
* Don't ignore .cabal files with extra periods [#895](https://github.com/commercialhaskell/stack/issues/895)
* Deprecate unused `--optimizations` flag
* Truncated output on slow terminals [#413](https://github.com/commercialhaskell/stack/issues/413)

## 0.1.3.1

Bug fixes:

* Ignore disabled executables [#763](https://github.com/commercialhaskell/stack/issues/763)

## 0.1.3.0

Major changes:

* Detect when a module is compiled but not listed in the cabal file ([#32](https://github.com/commercialhaskell/stack/issues/32))
    * A warning is displayed for any modules that should be added to `other-modules` in the .cabal file
    * These modules are taken into account when determining whether a package needs to be built
* Respect TemplateHaskell addDependentFile dependency changes ([#105](https://github.com/commercialhaskell/stack/issues/105))
    * TH dependent files are taken into account when determining whether a package needs to be built.
* Overhauled target parsing, added `--test` and `--bench` options [#651](https://github.com/commercialhaskell/stack/issues/651)
    * For details, see [Build commands documentation](http://docs.haskellstack.org/en/stable/build_command/)

Other enhancements:

* Set the `HASKELL_DIST_DIR` environment variable [#524](https://github.com/commercialhaskell/stack/pull/524)
* Track build status of tests and benchmarks [#525](https://github.com/commercialhaskell/stack/issues/525)
* `--no-run-tests` [#517](https://github.com/commercialhaskell/stack/pull/517)
* Targets outside of root dir don't build [#366](https://github.com/commercialhaskell/stack/issues/366)
* Upper limit on number of flag combinations to test [#543](https://github.com/commercialhaskell/stack/issues/543)
* Fuzzy matching support to give better error messages for close version numbers [#504](https://github.com/commercialhaskell/stack/issues/504)
* `--local-bin-path` global option. Use to change where binaries get placed on a `--copy-bins` [#342](https://github.com/commercialhaskell/stack/issues/342)
* Custom snapshots [#111](https://github.com/commercialhaskell/stack/issues/111)
* --force-dirty flag: Force treating all local packages as having dirty files (useful for cases where stack can't detect a file change)
* GHC error messages: display file paths as absolute instead of relative for better editor integration
* Add the `--copy-bins` option [#569](https://github.com/commercialhaskell/stack/issues/569)
* Give warnings on unexpected config keys [#48](https://github.com/commercialhaskell/stack/issues/48)
* Remove Docker `pass-host` option
* Don't require cabal-install to upload [#313](https://github.com/commercialhaskell/stack/issues/313)
* Generate indexes for all deps and all installed snapshot packages [#143](https://github.com/commercialhaskell/stack/issues/143)
* Provide `--resolver global` option [#645](https://github.com/commercialhaskell/stack/issues/645)
    * Also supports `--resolver nightly`, `--resolver lts`, and `--resolver lts-X`
* Make `stack build --flag` error when flag or package is unknown [#617](https://github.com/commercialhaskell/stack/issues/617)
* Preserve file permissions when unpacking sources [#666](https://github.com/commercialhaskell/stack/pull/666)
* `stack build` etc work outside of a project
* `list-dependencies` command [#638](https://github.com/commercialhaskell/stack/issues/638)
* `--upgrade-cabal` option to `stack setup` [#174](https://github.com/commercialhaskell/stack/issues/174)
* `--exec` option [#651](https://github.com/commercialhaskell/stack/issues/651)
* `--only-dependencies` implemented correctly [#387](https://github.com/commercialhaskell/stack/issues/387)

Bug fixes:

* Extensions from the `other-extensions` field no longer enabled by default [#449](https://github.com/commercialhaskell/stack/issues/449)
* Fix: haddock forces rebuild of empty packages [#452](https://github.com/commercialhaskell/stack/issues/452)
* Don't copy over executables excluded by component selection [#605](https://github.com/commercialhaskell/stack/issues/605)
* Fix: stack fails on Windows with git package in stack.yaml and no git binary on path [#712](https://github.com/commercialhaskell/stack/issues/712)
* Fixed GHCi issue: Specifying explicit package versions (#678)
* Fixed GHCi issue: Specifying -odir and -hidir as .stack-work/odir (#529)
* Fixed GHCi issue: Specifying A instead of A.ext for modules (#498)

## 0.1.2.0

* Add `--prune` flag to `stack dot` [#487](https://github.com/commercialhaskell/stack/issues/487)
* Add `--[no-]external`,`--[no-]include-base` flags to `stack dot` [#437](https://github.com/commercialhaskell/stack/issues/437)
* Add `--ignore-subdirs` flag to init command [#435](https://github.com/commercialhaskell/stack/pull/435)
* Handle attempt to use non-existing resolver [#436](https://github.com/commercialhaskell/stack/pull/436)
* Add `--force` flag to `init` command
* exec style commands accept the `--package` option (see [Reddit discussion](http://www.reddit.com/r/haskell/comments/3bd66h/stack_runghc_turtle_as_haskell_script_solution/))
* `stack upload` without arguments doesn't do anything [#439](https://github.com/commercialhaskell/stack/issues/439)
* Print latest version of packages on conflicts [#450](https://github.com/commercialhaskell/stack/issues/450)
* Flag to avoid rerunning tests that haven't changed [#451](https://github.com/commercialhaskell/stack/issues/451)
* stack can act as a script interpreter (see [Script interpreter] (https://github.com/commercialhaskell/stack/wiki/Script-interpreter) and [Reddit discussion](http://www.reddit.com/r/haskell/comments/3bd66h/stack_runghc_turtle_as_haskell_script_solution/))
* Add the __`--file-watch`__ flag to auto-rebuild on file changes [#113](https://github.com/commercialhaskell/stack/issues/113)
* Rename `stack docker exec` to `stack exec --plain`
* Add the `--skip-msys` flag [#377](https://github.com/commercialhaskell/stack/issues/377)
* `--keep-going`, turned on by default for tests and benchmarks [#478](https://github.com/commercialhaskell/stack/issues/478)
* `concurrent-tests: BOOL` [#492](https://github.com/commercialhaskell/stack/issues/492)
* Use hashes to check file dirtiness [#502](https://github.com/commercialhaskell/stack/issues/502)
* Install correct GHC build on systems with libgmp.so.3 [#465](https://github.com/commercialhaskell/stack/issues/465)
* `stack upgrade` checks version before upgrading [#447](https://github.com/commercialhaskell/stack/issues/447)

## 0.1.1.0

* Remove GHC uncompressed tar file after installation [#376](https://github.com/commercialhaskell/stack/issues/376)
* Put stackage snapshots JSON on S3 [#380](https://github.com/commercialhaskell/stack/issues/380)
* Specifying flags for multiple packages [#335](https://github.com/commercialhaskell/stack/issues/335)
* single test suite failure should show entire log [#388](https://github.com/commercialhaskell/stack/issues/388)
* valid-wanted is a confusing option name [#386](https://github.com/commercialhaskell/stack/issues/386)
* stack init in multi-package project should use local packages for dependency checking [#384](https://github.com/commercialhaskell/stack/issues/384)
* Display information on why a snapshot was rejected [#381](https://github.com/commercialhaskell/stack/issues/381)
* Give a reason for unregistering packages [#389](https://github.com/commercialhaskell/stack/issues/389)
* `stack exec` accepts the `--no-ghc-package-path` parameter
* Don't require build plan to upload [#400](https://github.com/commercialhaskell/stack/issues/400)
* Specifying test components only builds/runs those tests [#398](https://github.com/commercialhaskell/stack/issues/398)
* `STACK_EXE` environment variable
* Add the `stack dot` command
* `stack upgrade` added [#237](https://github.com/commercialhaskell/stack/issues/237)
* `--stack-yaml` command line flag [#378](https://github.com/commercialhaskell/stack/issues/378)
* `--skip-ghc-check` command line flag [#423](https://github.com/commercialhaskell/stack/issues/423)

Bug fixes:

* Haddock links to global packages no longer broken on Windows [#375](https://github.com/commercialhaskell/stack/issues/375)
* Make flags case-insensitive [#397](https://github.com/commercialhaskell/stack/issues/397)
* Mark packages uninstalled before rebuilding [#365](https://github.com/commercialhaskell/stack/issues/365)

## 0.1.0.0

* Fall back to cabal dependency solver when a snapshot can't be found
* Basic implementation of `stack new` [#137](https://github.com/commercialhaskell/stack/issues/137)
* `stack solver` command [#364](https://github.com/commercialhaskell/stack/issues/364)
* `stack path` command [#95](https://github.com/commercialhaskell/stack/issues/95)
* Haddocks [#143](https://github.com/commercialhaskell/stack/issues/143):
    * Build for dependencies
    * Use relative links
    * Generate module contents and index for all packages in project

## 0.0.3

* `--prefetch` [#297](https://github.com/commercialhaskell/stack/issues/297)
* `upload` command ported from stackage-upload [#225](https://github.com/commercialhaskell/stack/issues/225)
* `--only-snapshot` [#310](https://github.com/commercialhaskell/stack/issues/310)
* `--resolver` [#224](https://github.com/commercialhaskell/stack/issues/224)
* `stack init` [#253](https://github.com/commercialhaskell/stack/issues/253)
* `--extra-include-dirs` and `--extra-lib-dirs` [#333](https://github.com/commercialhaskell/stack/issues/333)
* Specify intra-package target [#201](https://github.com/commercialhaskell/stack/issues/201)

## 0.0.2

* Fix some Windows specific bugs [#216](https://github.com/commercialhaskell/stack/issues/216)
* Improve output for package index updates [#227](https://github.com/commercialhaskell/stack/issues/227)
* Automatically update indices as necessary [#227](https://github.com/commercialhaskell/stack/issues/227)
* --verbose flag [#217](https://github.com/commercialhaskell/stack/issues/217)
* Remove packages (HTTPS and Git) [#199](https://github.com/commercialhaskell/stack/issues/199)
* Config values for system-ghc and install-ghc
* Merge `stack deps` functionality into `stack build`
* `install` command [#153](https://github.com/commercialhaskell/stack/issues/153) and [#272](https://github.com/commercialhaskell/stack/issues/272)
* overriding architecture value (useful to force 64-bit GHC on Windows, for example)
* Overhauled test running (allows cycles, avoids unnecessary recompilation, etc)

## 0.0.1

* First public release, beta quality<|MERGE_RESOLUTION|>--- conflicted
+++ resolved
@@ -59,17 +59,14 @@
 * Added `stack ghci --only-main` flag, to skip loading / importing
   all but main modules. See the ghci documentation page
   for further info.
-<<<<<<< HEAD
 * Allow GHC's colored output to show through. GHC colors output
   starting with version 8.2.1, for older GHC this does nothing.
   Sometimes GHC's heuristics would work fine even before this change,
   for example in `stack ghci`, but this override's GHC's heuristics
   when they're broken by our collecting and processing GHC's output.
-=======
 * Extended the `ghc-options` field to support `$locals`, `$targets`,
   and `$everything`. See:
   [#3329](https://github.com/commercialhaskell/stack/issues/3329)
->>>>>>> 2c8747c1
 
 Bug fixes:
 
