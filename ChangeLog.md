--- conflicted
+++ resolved
@@ -168,12 +168,9 @@
   installation based on the version suffix, allowing you to more easily switch
   between various system-installed GHCs. See
   [#2433](https://github.com/commercialhaskell/stack/issues/2433).
-<<<<<<< HEAD
 * `stack init` will now support create a `stack.yaml` file without any local
   packages. See [#2465](https://github.com/commercialhaskell/stack/issues/2465)
-=======
 * Store caches in SQLite database instead of files.
->>>>>>> 0680b9f0
 
 Bug fixes:
 
