# Changelog


## Unreleased changes

Release notes:

Major changes:

Behavior changes:

Other enhancements:

* On Windows, recognise a 'mintty' (false) terminal as a terminal, by default
* `stack build` issues a warning when `base` is explicitly listed in
  `extra-deps` of `stack.yaml`
* `stack build` suggests trying another GHC version should the build
  plan end up requiring unattainable `base` version.

Bug fixes:

* `stack ghci` now does not invalidate `.o` files on repeated runs,
  meaning any modules compiled with `-fobject-code` will be cached
  between ghci runs. See
  [#4038](https://github.com/commercialhaskell/stack/pull/4038).
* `~/.stack/config.yaml` and `stack.yaml` terminating by newline
* The previous released caused a regression where some `stderr` from the
  `ghc-pkg` command showed up in the terminal. This output is now silenced.
* A regression in recompilation checking introduced in v1.7.1 has been fixed.
  See [#4001](https://github.com/commercialhaskell/stack/issues/4001)
* `stack ghci` on a package with internal libraries was erroneously looking
  for a wrong package corresponding to the internal library and failing to
  load any module. This has been fixed now and changes to the code in the
  library and the sublibrary are properly tracked. See
  [#3926](https://github.com/commercialhaskell/stack/issues/3926).
* For packages with internal libraries not depended upon, `stack build` used
  to fail the build process since the internal library was not built but it
  was tried to be registered. This is now fixed by always building internal
  libraries. See
  [#3996](https://github.com/commercialhaskell/stack/issues/3996).


## v1.7.1

Release notes:

* aarch64 (64-bit ARM) bindists are now available for the first time.
* Statically linked Linux bindists are no longer available, due to difficulty with GHC 8.2.2 on Alpine Linux.
* 32-bit Linux GMP4 bindists for CentOS 6 are no longer available, since GHC 8.2.2 is no longer being built for that platform.

Major changes:

* Upgrade from Cabal 2.0 to Cabal 2.2

Behavior changes:

* `stack setup` no longer uses different GHC configure options on Linux
  distributions that use GCC with PIE enabled by default.  GHC detects
  this itself since ghc-8.0.2, and Stack's attempted workaround for older
  versions caused more problems than it solved.
* `stack new` no longer initializes a project if the project template contains
   a stack.yaml file.

Other enhancements:

* A new sub command `ls` has been introduced to stack to view
  local and remote snapshots present in the system. Use `stack ls
  snapshots --help` to get more details about it.
* `list-dependencies` has been deprecated. The functionality has
  to accessed through the new `ls dependencies` interface. See
  [#3669](https://github.com/commercialhaskell/stack/issues/3669)
  for details.
* Specify User-Agent HTTP request header on every HTTP request.
  See [#3628](https://github.com/commercialhaskell/stack/issues/3628) for details.
* `stack setup` looks for GHC bindists and installations by any OS key
  that is compatible (rather than only checking a single one).   This is
  relevant on Linux where different distributions may have different
  combinations of libtinfo 5/6, ncurses 5/6, and gmp 4/5, and will allow
  simpifying the setup-info metadata YAML for future GHC releases.
* The build progress bar reports names of packages currently building.
* `stack setup --verbose` causes verbose output of GHC configure process.
  See [#3716](https://github.com/commercialhaskell/stack/issues/3716)
* Improve the error message when an `extra-dep` from a path or git reference can't be found
  See [#3808](https://github.com/commercialhaskell/stack/pull/3808)
* Nix integration is now disabled on windows even if explicitly enabled,
  since it isn't supported. See
  [#3600](https://github.com/commercialhaskell/stack/issues/3600)
* `stack build` now supports a new flag `--keep-tmp-files` to retain intermediate
  files and directories for the purpose of debugging.
  It is best used with ghc's equivalent flag,
  i.e. `stack build --keep-tmp-files --ghc-options=-keep-tmp-files`.
  See [#3857](https://github.com/commercialhaskell/stack/issues/3857)
* Improved error messages for snapshot parse exceptions
<<<<<<< HEAD
* A new sub command `run` has been introduced to run the first available
  executable in the current stack project similar to `cabal run`.
=======
* `stack unpack` now supports a `--to /target/directory` option to
  specify where to unpack the package into
* `stack hoogle` now supports a new flag `--server` that launches local
  Hoogle server on port 8080. See
  [#2310](https://github.com/commercialhaskell/stack/issues/2310)
>>>>>>> 8ba673f3

Bug fixes:

* The script interpreter's implicit file arguments are now passed before other
  arguments. See [#3658](https://github.com/commercialhaskell/stack/issues/3658).
  In particular, this makes it possible to pass `-- +RTS ... -RTS` to specify
  RTS arguments used when running the script.
* Don't ignore the template `year` parameter in config files, and clarify the
  surrounding documentation. See
  [#2275](https://github.com/commercialhaskell/stack/issues/2275).
* Benchmarks used to be run concurrently with other benchmarks
  and build steps. This is non-ideal because CPU usage of other processes
  may interfere with benchmarks. It also prevented benchmark output from
  being displayed by default. This is now fixed. See
  [#3663](https://github.com/commercialhaskell/stack/issues/3663).
* `stack ghci` now allows loading multiple packages with the same
  module name, as long as they have the same filepath. See
  [#3776](https://github.com/commercialhaskell/stack/pull/3776).
* `stack ghci` no longer always adds a dependency on `base`. It is
  now only added when there are no local targets. This allows it to
  be to load code that uses replacements for `base`. See
  [#3589](https://github.com/commercialhaskell/stack/issues/3589#issuecomment)
* `stack ghci` now uses correct paths for autogen files with
  [#3791](https://github.com/commercialhaskell/stack/issues/3791)
* When a package contained sublibraries, stack was always recompiling the
  package. This has been fixed now, no recompilation is being done because of
  sublibraries. See [#3899](https://github.com/commercialhaskell/stack/issues/3899).
* The `get-stack.sh` install script now matches manual instructions
  when it comes to Debian/Fedora/CentOS install dependencies.
* Compile Cabal-simple with gmp when using Nix.
  See [#2944](https://github.com/commercialhaskell/stack/issues/2944)
* `stack ghci` now replaces the stack process with ghci. This improves
  signal handling behavior. In particular, handling of Ctrl-C.  To make
  this possible, the generated files are now left behind after exit.
  The paths are based on hashing file contents, and it's stored in the
  system temporary directory, so this shouldn't result in too much
  garbage. See
  [#3821](https://github.com/commercialhaskell/stack/issues/3821).


## v1.6.5

Bug fixes:

* Some unnecessary rebuilds when no files were changed are now avoided, by
  having a separate build cache for each component of a package. See
  [#3732](https://github.com/commercialhaskell/stack/issues/3732).
* Correct the behavior of promoting a package from snapshot to local
  package. This would get triggered when version bounds conflicted in
  a snapshot, which could be triggered via Hackage revisions for old
  packages. This also should allow custom snapshots to define
  conflicting versions of packages without issue. See
  [Stackage issue #3185](https://github.com/fpco/stackage/issues/3185).
* When promoting packages from snapshot to local, we were
  occassionally discarding the actual package location content and
  instead defaulting to pulling the package from the index. We now
  correctly retain this information. Note that if you were affected by
  this bug, you will likely need to delete the binary build cache
  associated with the relevant custom snapshot. See
  [#3714](https://github.com/commercialhaskell/stack/issues/3714).
* `--no-rerun-tests` has been fixed. Previously, after running a test
  we were forgetting to record the result, which meant that all tests
  always ran even if they had already passed before. See
  [#3770](https://github.com/commercialhaskell/stack/pull/3770).
* Includes a patched version of `hackage-security` which fixes both
  some issues around asynchronous exception handling, and moves from
  directory locking to file locking, making the update mechanism
  resilient against SIGKILL and machine failure. See
  [hackage-security #187](https://github.com/haskell/hackage-security/issues/187)
  and [#3073](https://github.com/commercialhaskell/stack/issues/3073).


## v1.6.3.1

Hackage-only release with no user facing changes (updated to build with
newer version of hpack dependency).


## v1.6.3

Enhancements:

* In addition to supporting `.tar.gz` and `.zip` files as remote archives,
  plain `.tar` files are now accepted too. This will additionally help with
  cases where HTTP servers mistakenly set the transfer encoding to `gzip`. See
  [#3647](https://github.com/commercialhaskell/stack/issues/3647).
* Links to docs.haskellstack.org ignore Stack version patchlevel.
* Downloading Docker-compatible `stack` binary ignores Stack version patchlevel.

Bug fixes:

* For versions of Cabal before 1.24, ensure that the dependencies of
  non-buildable components are part of the build plan to work around an old
  Cabal bug. See [#3631](https://github.com/commercialhaskell/stack/issues/3631).
* Run the Cabal file checking in the `sdist` command more reliably by
  allowing the Cabal library to flatten the
  `GenericPackageDescription` itself.


## v1.6.1.1

Hackage-only release with no user facing changes (updated to build with
newer dependency versions).


## v1.6.1

Major changes:

* Complete overhaul of how snapshots are defined, the `packages` and
  `extra-deps` fields, and a number of related items. For full
  details, please see
  [the writeup on these changes](https://www.fpcomplete.com/blog/2017/07/stacks-new-extensible-snapshots). [PR #3249](https://github.com/commercialhaskell/stack/pull/3249),
  see the PR description for a number of related issues.
* Upgraded to version 2.0 of the Cabal library.

Behavior changes:

* The `--install-ghc` flag is now on by default. For example, if you
  run `stack build` in a directory requiring a GHC that you do not
  currently have, Stack will automatically download and install that
  GHC. You can explicitly set `install-ghc: false` or pass the flag
  `--no-install-ghc` to regain the previous behavior.
* `stack ghci` no longer loads modules grouped by package. This is
  always an improvement for plain ghci - it makes loading faster and
  less noisy. For intero, this has the side-effect that it will no
  longer load multiple packages that depend on TH loading relative
  paths.  TH relative paths will still work when loading a single
  package into intero. See
  [#3309](https://github.com/commercialhaskell/stack/issues/3309)
* Setting GHC options for a package via `ghc-options:` in your
  `stack.yaml` will promote it to a local package, providing for more
  consistency with flags and better reproducibility. See:
  [#849](https://github.com/commercialhaskell/stack/issues/849)
* The `package-indices` setting with Hackage no longer works with the
  `00-index.tar.gz` tarball, but must use the `01-index.tar.gz` file
  to allow revised packages to be found.
* Options passed via `--ghci-options` are now passed to the end of the
  invocation of ghci, instead of the middle.  This allows using `+RTS`
  without an accompanying `-RTS`.
* When auto-detecting `--ghc-build`, `tinfo6` is now preferred over
  `standard` if both versions of libtinfo are installed
* Addition of `stack build --copy-compiler-tool`, to allow tools like
  intero to be installed globally for a particular compiler.
  [#2643](https://github.com/commercialhaskell/stack/issues/2643)
* Stack will ask before saving hackage credentials to file. This new
  prompt can be avoided by using the `save-hackage-creds` setting. Please
  see [#2159](https://github.com/commercialhaskell/stack/issues/2159).
* The `GHCRTS` environment variable will no longer be passed through to
  every program stack runs. Instead, it will only be passed through
  commands like `exec`, `runghc`, `script`, `ghci`, etc.
  See [#3444](https://github.com/commercialhaskell/stack/issues/3444).
* `ghc-options:` for specific packages will now come after the options
  specified for all packages / particular sets of packages. See
  [#3573](https://github.com/commercialhaskell/stack/issues/3573).
* The `pvp-bounds` feature is no longer fully functional, due to some
  issues with the Cabal library's printer. See
  [#3550](https://github.com/commercialhaskell/stack/issues/3550).

Other enhancements:

* The `with-hpack` configuration option specifies an Hpack executable to use
  instead of the Hpack bundled with Stack. Please
  see [#3179](https://github.com/commercialhaskell/stack/issues/3179).
* It's now possible to skip tests and benchmarks using `--skip`
  flag
* `GitSHA1` is now `StaticSHA256` and is implemented using the `StaticSize 64 ByteString` for improved performance.
  See [#3006](https://github.com/commercialhaskell/stack/issues/3006)
* Dependencies via HTTP(S) archives have been generalized to allow
  local file path archives, as well as to support setting a
  cryptographic hash (SHA256) of the contents for better
  reproducibility.
* Allow specifying `--git-branch` when upgrading
* When running `stack upgrade` from a file which is different from the
  default executable path (e.g., on POSIX systems,
  `~/.local/bin/stack`), it will now additionally copy the new
  executable over the currently running `stack` executable. If
  permission is denied (such as in `/usr/local/bin/stack`), the user
  will be prompted to try again using `sudo`. This is intended to
  assist with the user experience when the `PATH` environment variable
  has not been properly configured, see
  [#3232](https://github.com/commercialhaskell/stack/issues/3232).
* `stack setup` for ghcjs will now install `alex` and `happy` if
  they are not present.  See
  [#3109](https://github.com/commercialhaskell/stack/issues/3232).
* Added `stack ghci --only-main` flag, to skip loading / importing
  all but main modules. See the ghci documentation page
  for further info.
* Allow GHC's colored output to show through. GHC colors output
  starting with version 8.2.1, for older GHC this does nothing.
  Sometimes GHC's heuristics would work fine even before this change,
  for example in `stack ghci`, but this override's GHC's heuristics
  when they're broken by our collecting and processing GHC's output.
* Extended the `ghc-options` field to support `$locals`, `$targets`,
  and `$everything`. See:
  [#3329](https://github.com/commercialhaskell/stack/issues/3329)
* Better error message for case that `stack ghci` file targets are
  combined with invalid package targets. See:
  [#3342](https://github.com/commercialhaskell/stack/issues/3342)
* For profiling now uses `-fprof-auto -fprof-cafs` instead of
  the deprecated `-auto-all -caf-all`. See:
  [#3360](https://github.com/commercialhaskell/stack/issues/3360)
* Better descriptions are now available for `stack upgrade --help`. See:
  [#3070](https://github.com/commercialhaskell/stack/issues/3070)
* When using Nix, nix-shell now depends always on gcc to prevent build errors
  when using the FFI. As ghc depends on gcc anyway, this doesn't increase the
  dependency footprint.
* `--cwd DIR` can now be passed to `stack exec` in order to execute the
  program in a different directory. See:
  [#3264](https://github.com/commercialhaskell/stack/issues/3264)
* Plan construction will detect if you add an executable-only package
  as a library dependency, resulting in much clearer error
  messages. See:
  [#2195](https://github.com/commercialhaskell/stack/issues/2195).
* Addition of `--ghc-options` to `stack script` to pass options directly
  to GHC. See:
  [#3454](https://github.com/commercialhaskell/stack/issues/3454)
* Add hpack `package.yaml` to build Stack itself
* Add `ignore-revision-mismatch` setting. See:
  [#3520](https://github.com/commercialhaskell/stack/issues/3520).
* Log when each individual test suite finishes. See:
  [#3552](https://github.com/commercialhaskell/stack/issues/3552).
* Avoid spurious rebuilds when using `--file-watch` by not watching files for
  executable, test and benchmark components that aren't a target. See:
  [#3483](https://github.com/commercialhaskell/stack/issues/3483).
* Stack will now try to detect the width of the running terminal
  (only on POSIX for the moment) and use that to better display
  output messages. Work is ongoing, so some messages will not
  be optimal yet. The terminal width can be overridden with the
  new `--terminal-width` command-line option (this works even on
  non-POSIX).
* Passing non local packages as targets to `stack ghci` will now
  cause them to be used as `-package` args along with package
  hiding.
* Detect when user changed .cabal file instead of package.yaml. This
  was implemented upstream in hpack. See
  [#3383](https://github.com/commercialhaskell/stack/issues/3383).
* Automatically run `autoreconf -i` as necessary when a `configure`
  script is missing. See
  [#3534](https://github.com/commercialhaskell/stack/issues/3534)
* GHC bindists can now be identified by their SHA256 checksum in addition to
  their SHA1 checksum, allowing for more security in download.
* For filesystem setup-info paths, it's no longer assumed that the
  directory is writable, instead a temp dir is used.  See
  [#3188](https://github.com/commercialhaskell/stack/issues/3188).

Bug fixes:

* `stack hoogle` correctly generates Hoogle databases. See:
  [#3362](https://github.com/commercialhaskell/stack/issues/3362)
* `stack --docker-help` is now clearer about --docker implying
   system-ghc: true, rather than both --docker and --no-docker.
* `stack haddock` now includes package names for all modules in the
   Haddock index page. See:
  [#2886](https://github.com/commercialhaskell/stack/issues/2886)
* Fixed an issue where Stack wouldn't detect missing Docker images
  properly with newer Docker versions.
  [#3171](https://github.com/commercialhaskell/stack/pull/3171)
* Previously, cabal files with just test-suite could cause build to fail
  ([#2862](https://github.com/commercialhaskell/stack/issues/2862))
* If an invalid snapshot file has been detected (usually due to
  mismatched hashes), Stack will delete the downloaded file and
  recommend either retrying or filing an issue upstream. See
  [#3319](https://github.com/commercialhaskell/stack/issues/3319).
* Modified the flag parser within Stack to match the behavior of
  Cabal's flag parser, which allows multiple sequential dashes. See
  [#3345](https://github.com/commercialhaskell/stack/issues/3345)
* Now clears the hackage index cache if it is older than the
  downloaded index.  Fixes potential issue if stack was interrupted when
  updating index.
  See [#3033](https://github.com/commercialhaskell/stack/issues/3033)
* The Stack install script now respects the `-d` option.
  See [#3366](https://github.com/commercialhaskell/stack/pull/3366).
* `stack script` can now handle relative paths to source files.
  See [#3372](https://github.com/commercialhaskell/stack/issues/3372).
* Fixes explanation of why a target is needed by the build plan, when the
  target is an extra dependency from the commandline.
  See [#3378](https://github.com/commercialhaskell/stack/issues/3378).
* Previously, if you delete a yaml file from ~/.stack/build-plan, it would
  trust the etag and not re-download.  Fixed in this version.
* Invoking `stack --docker` in parallel now correctly locks the sqlite database.
  See [#3400](https://github.com/commercialhaskell/stack/issues/3400).
* docs.haskellstack.org RTD documentation search is replaced by the mkdocs
  search. Please see
  [#3376](https://github.com/commercialhaskell/stack/issues/3376).
* `stack clean` now works with nix.  See
  [#3468](https://github.com/commercialhaskell/stack/issues/3376).
* `stack build --only-dependencies` no longer builds local project packages
  that are depended on. See
  [#3476](https://github.com/commercialhaskell/stack/issues/3476).
* Properly handle relative paths stored in the precompiled cache files. See
  [#3431](https://github.com/commercialhaskell/stack/issues/3431).
* In some cases, Cabal does not realize that it needs to reconfigure, and must
  be told to do so automatically. This would manifest as a "shadowed
  dependency" error message. We now force a reconfigure whenever a dependency is
  built, even if the package ID remained the same. See
  [#2781](https://github.com/commercialhaskell/stack/issues/2781).
* When `--pvp-bounds` is enabled for sdist or upload, internal
  dependencies could cause errors when uploaded to hackage.  This is
  fixed, see [#3290](https://github.com/commercialhaskell/stack/issues/3290)
* Fixes a bug where nonexistent hackage versions would cause stack to
  suggest the same package name, without giving version info. See
  [#3562](https://github.com/commercialhaskell/stack/issues/3562)
* Fixes a bug that has existed since 1.5.0, where
  `stack setup --upgrade-cabal` would say that Cabal is already the latest
  version, when it wasn't.
* Ensure that an `extra-dep` from a local directory is not treated as
  a `$locals` for GHC options purposes. See
  [#3574](https://github.com/commercialhaskell/stack/issues/3574).
* Building all executables only happens once instead of every
  time. See
  [#3229](https://github.com/commercialhaskell/stack/issues/3229) for
  more info.


## 1.5.1

Bug fixes:

* Stack eagerly tries to parse all cabal files related to a
  snapshot. Starting with Stackage Nightly 2017-07-31, snapshots are
  using GHC 8.2.1, and the `ghc.cabal` file implicitly referenced uses
  the (not yet supported) Cabal 2.0 file format. Future releases of
  Stack will both be less eager about cabal file parsing and support
  Cabal 2.0. This patch simply bypasses the error for invalid parsing.


## 1.5.0

Behavior changes:

* `stack profile` and `stack trace` now add their extra RTS arguments for
  benchmarks and tests to the beginning of the args, instead of the end.
  See [#2399](https://github.com/commercialhaskell/stack/issues/2399)
* Support for Git-based indices has been removed.

Other enhancements:

* `stack setup` allow to control options passed to ghcjs-boot with
  `--ghcjs-boot-options` (one word at a time) and `--[no-]ghcjs-boot-clean`
* `stack setup` now accepts a `--install-cabal VERSION` option which
  will install a specific version of the Cabal library globally.
* Updates to store-0.4.1, which has improved performance and better error
  reporting for version tags.  A side-effect of this is that all of
  stack's binary caches will be invalidated.
* `stack solver` will now warn about unexpected cabal-install versions.
  See [#3044](https://github.com/commercialhaskell/stack/issues/3044)
* Upstream packages unpacked to a temp dir are now deleted as soon as
  possible to avoid running out of space in `/tmp`.
  See [#3018](https://github.com/commercialhaskell/stack/issues/3018)
* Add short synonyms for `test-arguments` and `benchmark-arguments` options.
* Adds `STACK_WORK` environment variable, to specify work dir.
  See [#3063](https://github.com/commercialhaskell/stack/issues/3063)
* Can now use relative paths for `extra-include-dirs` and `extra-lib-dirs`.
  See [#2830](https://github.com/commercialhaskell/stack/issues/2830)
* Improved bash completion for many options, including `--ghc-options`,
  `--flag`, targets, and project executables for `exec`.
* `--haddock-arguments` is actually used now when `haddock` is invoked
  during documentation generation.
* `--[no-]haddock-hyperlink-source` flag added which allows toggling
  of sources being included in Haddock output.
  See [#3099](https://github.com/commercialhaskell/stack/issues/3099)
* `stack ghci` will now skip building all local targets, even if they have
  downstream deps, as long as it's registered in the DB.
* The pvp-bounds feature now supports adding `-revision` to the end of
  each value, e.g. `pvp-bounds: both-revision`. This means that, when
  uploading to Hackage, Stack will first upload your tarball with an
  unmodified `.cabal` file, and then upload a cabal file revision with
  the PVP bounds added. This can be useful&mdash;especially combined
  with the
  [Stackage no-revisions feature](http://www.snoyman.com/blog/2017/04/stackages-no-revisions-field)&mdash;as
  a method to ensure PVP compliance without having to proactively fix
  bounds issues for Stackage maintenance.
* Expose a `save-hackage-creds` configuration option
* On GHC <= 7.8, filters out spurious linker warnings on windows
  See [#3127](https://github.com/commercialhaskell/stack/pull/3127)
* Better error messages when creating or building packages which alias
  wired-in packages. See
  [#3172](https://github.com/commercialhaskell/stack/issues/3172).
* MinGW bin folder now is searched for dynamic libraries. See [#3126](https://github.com/commercialhaskell/stack/issues/3126)
* When using Nix, nix-shell now depends always on git to prevent runtime errors
  while fetching metadata
* The `stack unpack` command now accepts a form where an explicit
  Hackage revision hash is specified, e.g. `stack unpack
  foo-1.2.3@gitsha1:deadbeef`. Note that this should be considered
  _experimental_, Stack will likely move towards a different hash
  format in the future.
* Binary "stack upgrade" will now warn if the installed executable is not
  on the PATH or shadowed by another entry.
* Allow running tests on tarball created by sdist and upload
  [#717](https://github.com/commercialhaskell/stack/issues/717).

Bug fixes:

* Fixes case where `stack build --profile` might not cause executables /
  tests / benchmarks to be rebuilt.
  See [#2984](https://github.com/commercialhaskell/stack/issues/2984)
* `stack ghci file.hs` now loads the file even if it isn't part of
  your project.
* `stack clean --full` now works when docker is enabled.
  See [#2010](https://github.com/commercialhaskell/stack/issues/2010)
* Fixes an issue where cyclic deps can cause benchmarks or tests to be run
  before they are built.
  See [#2153](https://github.com/commercialhaskell/stack/issues/2153)
* Fixes `stack build --file-watch` in cases where a directory is removed
  See [#1838](https://github.com/commercialhaskell/stack/issues/1838)
* Fixes `stack dot` and `stack list-dependencies` to use info from the
  package database for wired-in-packages (ghc, base, etc).
  See [#3084](https://github.com/commercialhaskell/stack/issues/3084)
* Fixes `stack --docker build` when user is part of libvirt/libvirtd
  groups on Ubuntu Yakkety (16.10).
  See [#3092](https://github.com/commercialhaskell/stack/issues/3092)
* Switching a package between extra-dep and local package now forces
  rebuild (previously it wouldn't if versions were the same).
  See [#2147](https://github.com/commercialhaskell/stack/issues/2147)
* `stack upload` no longer reveals your password when you type it on
  MinTTY-based Windows shells, such as Cygwin and MSYS2.
  See [#3142](https://github.com/commercialhaskell/stack/issues/3142)
* `stack script`'s import parser will now properly parse files that
  have Windows-style line endings (CRLF)


## 1.4.0

Release notes:

* Docker images:
  [fpco/stack-full](https://hub.docker.com/r/fpco/stack-full/) and
  [fpco/stack-run](https://hub.docker.com/r/fpco/stack-run/)
  are no longer being built for LTS 8.0 and above.
  [fpco/stack-build](https://hub.docker.com/r/fpco/stack-build/)
  images continue to be built with a
  [simplified process](https://github.com/commercialhaskell/stack/tree/master/etc/dockerfiles/stack-build).
  [#624](https://github.com/commercialhaskell/stack/issues/624)

Major changes:

* A new command, `script`, has been added, intended to make the script
  interpreter workflow more reliable, easier to use, and more
  efficient. This command forces the user to provide a `--resolver`
  value, ignores all config files for more reproducible results, and
  optimizes the existing package check to make the common case of all
  packages already being present much faster. This mode does require
  that all packages be present in a snapshot, however.
  [#2805](https://github.com/commercialhaskell/stack/issues/2805)

Behavior changes:

* The default package metadata backend has been changed from Git to
  the 01-index.tar.gz file, from the hackage-security project. This is
  intended to address some download speed issues from Github for
  people in certain geographic regions. There is now full support for
  checking out specific cabal file revisions from downloaded tarballs
  as well. If you manually specify a package index with only a Git
  URL, Git will still be used. See
  [#2780](https://github.com/commercialhaskell/stack/issues/2780)
* When you provide the `--resolver` argument to the `stack unpack`
  command, any packages passed in by name only will be looked up in
  the given snapshot instead of taking the latest version. For
  example, `stack --resolver lts-7.14 unpack mtl` will get version
  2.2.1 of `mtl`, regardless of the latest version available in the
  package indices. This will also force the same cabal file revision
  to be used as is specified in the snapshot.

    Unpacking via a package identifier (e.g. `stack --resolver lts-7.14
    unpack mtl-2.2.1`) will ignore any settings in the snapshot and take
    the most recent revision.

    For backwards compatibility with tools relying on the presence of a
    `00-index.tar`, Stack will copy the `01-index.tar` file to
    `00-index.tar`. Note, however, that these files are different; most
    importantly, 00-index contains only the newest revisions of cabal
    files, while 01-index contains all versions. You may still need to
    update your tooling.
* Passing `--(no-)nix-*` options now no longer implies `--nix`, except for
  `--nix-pure`, so that the user preference whether or not to use Nix is
  honored even in the presence of options that change the Nix behavior.

Other enhancements:

* Internal cleanup: configuration types are now based much more on lenses
* `stack build` and related commands now allow the user to disable debug symbol stripping
  with new `--no-strip`, `--no-library-stripping`, and `--no-executable-shipping` flags,
  closing [#877](https://github.com/commercialhaskell/stack/issues/877).
  Also turned error message for missing targets more readable ([#2384](https://github.com/commercialhaskell/stack/issues/2384))
* `stack haddock` now shows index.html paths when documentation is already up to
  date. Resolved [#781](https://github.com/commercialhaskell/stack/issues/781)
* Respects the `custom-setup` field introduced in Cabal 1.24. This
  supercedes any `explicit-setup-deps` settings in your `stack.yaml`
  and trusts the package's `.cabal` file to explicitly state all its
  dependencies.
* If system package installation fails, `get-stack.sh` will fail as well. Also
  shows warning suggesting to run `apt-get update` or similar, depending on the
  OS.
  ([#2898](https://github.com/commercialhaskell/stack/issues/2898))
* When `stack ghci` is run with a config with no packages (e.g. global project),
  it will now look for source files in the current work dir.
  ([#2878](https://github.com/commercialhaskell/stack/issues/2878))
* Bump to hpack 0.17.0 to allow `custom-setup` and `!include "..."` in `package.yaml`.
* The script interpreter will now output error logging.  In particular,
  this means it will output info about plan construction errors.
  ([#2879](https://github.com/commercialhaskell/stack/issues/2879))
* `stack ghci` now takes `--flag` and `--ghc-options` again (inadvertently
  removed in 1.3.0).
  ([#2986](https://github.com/commercialhaskell/stack/issues/2986))
* `stack exec` now takes `--rts-options` which passes the given arguments inside of
  `+RTS ... args .. -RTS` to the executable. This works around stack itself consuming
  the RTS flags on Windows. ([#2640](https://github.com/commercialhaskell/stack/issues/2640))
* Upgraded `http-client-tls` version, which now offers support for the
  `socks5://` and `socks5h://` values in the `http_proxy` and `https_proxy`
  environment variables.

Bug fixes:

* Bump to hpack 0.16.0 to avoid character encoding issues when reading and
  writing on non-UTF8 systems.
* `stack ghci` will no longer ignore hsSourceDirs that contain `..`. ([#2895](https://github.com/commercialhaskell/stack/issues/2895))
* `stack list-dependencies --license` now works for wired-in-packages,
  like base. ([#2871](https://github.com/commercialhaskell/stack/issues/2871))
* `stack setup` now correctly indicates when it uses system ghc
  ([#2963](https://github.com/commercialhaskell/stack/issues/2963))
* Fix to `stack config set`, in 1.3.2 it always applied to
  the global project.
  ([#2709](https://github.com/commercialhaskell/stack/issues/2709))
* Previously, cabal files without exe or lib would fail on the "copy" step.
  ([#2862](https://github.com/commercialhaskell/stack/issues/2862))
* `stack upgrade --git` now works properly.  Workaround for affected
  versions (>= 1.3.0) is to instead run `stack upgrade --git --source-only`.
  ([#2977](https://github.com/commercialhaskell/stack/issues/2977))
* Added support for GHC 8's slightly different warning format for
  dumping warnings from logs.
* Work around a bug in Cabal/GHC in which package IDs are not unique
  for different source code, leading to Stack not always rebuilding
  packages depending on local packages which have
  changed. ([#2904](https://github.com/commercialhaskell/stack/issues/2904))

## 1.3.2

Bug fixes:

* `stack config set` can now be used without a compiler installed
  [#2852](https://github.com/commercialhaskell/stack/issues/2852).
* `get-stack.sh` now installs correct binary on ARM for generic linux and raspbian,
  closing [#2856](https://github.com/commercialhaskell/stack/issues/2856).
* Correct the testing of whether a package database exists by checking
  for the `package.cache` file itself instead of the containing
  directory.
* Revert a change in the previous release which made it impossible to
  set local extra-dep packages as targets. This was overkill; we
  really only wanted to disable their test suites, which was already
  handled by a later
  patch. [#2849](https://github.com/commercialhaskell/stack/issues/2849)
* `stack new` always treats templates as being UTF-8 encoding,
  ignoring locale settings on a local machine. See
  [Yesod mailing list discussion](https://groups.google.com/d/msg/yesodweb/ZyWLsJOtY0c/aejf9E7rCAAJ)

## 1.3.0

Release notes:

* For the _next_ stack release after this one, we are planning
  changes to our Linux releases, including dropping our Ubuntu,
  Debian, CentOS, and Fedora package repositories and switching to
  statically linked binaries. See
  [#2534](https://github.com/commercialhaskell/stack/issues/2534).
  Note that upgrading without a package manager has gotten easier
  with new binary upgrade support in `stack upgrade` (see the Major
  Changes section below for more information). In addition, the
  get.haskellstack.org script no longer installs from Ubuntu,
  Debian, CentOS, or Fedora package repositories. Instead it places
  a generic binary in /usr/local/bin.

Major changes:

* Stack will now always use its own GHC installation, even when a suitable GHC
  installation is available on the PATH. To get the old behaviour, use
  the `--system-ghc` flag or run `stack config set system-ghc --global true`.
  Docker- and Nix-enabled projects continue to use the GHC installations
  in their environment by default.

    NB: Scripts that previously used stack in combination with a system GHC
    installation should now include a `stack setup` line or use the `--install-ghc`
    flag.
    [#2221](https://github.com/commercialhaskell/stack/issues/2221)

* `stack ghci` now defaults to skipping the build of target packages, because
  support has been added for invoking "initial build steps", which create
  autogen files and run preprocessors. The `--no-build` flag is now deprecated
  because it should no longer be necessary. See
  [#1364](https://github.com/commercialhaskell/stack/issues/1364)

* Stack is now capable of doing binary upgrades instead of always
  recompiling a new version from source. Running `stack upgrade` will
  now default to downloading a binary version of Stack from the most
  recent release, if one is available. See `stack upgrade --help` for
  more options.
  [#1238](https://github.com/commercialhaskell/stack/issues/1238)

Behavior changes:

* Passing `--resolver X` with a Stack command which forces creation of a global
  project config, will pass resolver X into the initial config.
  See [#2579](https://github.com/commercialhaskell/stack/issues/2229).

* Switch the "Run from outside project" messages to debug-level, to
  avoid spamming users in the normal case of non-project usage

* If a remote package is specified (such as a Git repo) without an explicit
  `extra-dep` setting, a warning is given to the user to provide one
  explicitly.

Other enhancements:

* `stack haddock` now supports `--haddock-internal`. See
  [#2229](https://github.com/commercialhaskell/stack/issues/2229)
* Add support for `system-ghc` and `install-ghc` fields to `stack config set` command.
* Add `ghc-build` option to override autodetected GHC build to use (e.g. gmp4,
  tinfo6, nopie) on Linux.
* `stack setup` detects systems where gcc enables PIE by default (such as Ubuntu
  16.10 and Hardened Gentoo) and adjusts the GHC `configure` options accordingly.
  [#2542](https://github.com/commercialhaskell/stack/issues/2542)
* Upload to Hackage with HTTP digest instead of HTTP basic.
* Make `stack list-dependencies` understand all of the `stack dot` options too.
* Add the ability for `stack list-dependencies` to list dependency licenses by
  passing the `--license` flag.
* Dump logs that contain warnings for any local non-dependency packages
  [#2545](https://github.com/commercialhaskell/stack/issues/2545)
* Add the `dump-logs` config option and `--dump-logs` command line
  option to get full build output on the
  console. [#426](https://github.com/commercialhaskell/stack/issues/426)
* Add the `--open` option to "stack hpc report" command, causing the report to
  be opened in the browser.
* The `stack config set` command now accepts a `--global` flag for suitable fields
  which causes it to modify the global user configuration (`~/.stack/config.yaml`)
  instead of the project configuration.
  [#2675](https://github.com/commercialhaskell/stack/pull/2675)
* Information on the latest available snapshots is now downloaded from S3 instead of
  stackage.org, increasing reliability in case of stackage.org outages.
  [#2653](https://github.com/commercialhaskell/stack/pull/2653)
* `stack dot` and `stack list-dependencies` now take targets and flags.
  [#1919](https://github.com/commercialhaskell/stack/issues/1919)
* Deprecate `stack setup --stack-setup-yaml` for `--setup-info-yaml` based
  on discussion in [#2647](https://github.com/commercialhaskell/stack/issues/2647).
* The `--main-is` flag for GHCI now implies the TARGET, fixing
  [#1845](https://github.com/commercialhaskell/stack/issues/1845).
* `stack ghci` no longer takes all build options, as many weren't useful
  [#2199](https://github.com/commercialhaskell/stack/issues/2199)
* `--no-time-in-log` option, to make verbose logs more diffable
  [#2727](https://github.com/commercialhaskell/stack/issues/2727)
* `--color` option added to override auto-detection of ANSI support
  [#2725](https://github.com/commercialhaskell/stack/issues/2725)
* Missing extra-deps are now warned about, adding a degree of typo detection
  [#1521](https://github.com/commercialhaskell/stack/issues/1521)
* No longer warns about missing build-tools if they are on the PATH.
  [#2235](https://github.com/commercialhaskell/stack/issues/2235)
* Replace enclosed-exceptions with safe-exceptions.
  [#2768](https://github.com/commercialhaskell/stack/issues/2768)
* The install location for GHC and other programs can now be configured with the
  `local-programs-path` option in `config.yaml`.
  [#1644](https://github.com/commercialhaskell/stack/issues/1644)
* Added option to add nix dependencies as nix GC roots
* Proper pid 1 (init) process for `stack exec` with Docker
* Dump build logs if they contain warnings.
  [#2545](https://github.com/commercialhaskell/stack/issues/2545)
* Docker: redirect stdout of `docker pull` to stderr so that
  it will not interfere with output of other commands.
* Nix & docker can be activated at the same time, in order to run stack in a nix-shell
  in a container, preferably from an image already containing the nix dependencies
  in its /nix/store
* Stack/nix: Dependencies can be added as nix GC roots, so they are not removed
  when running `nix-collect-garbage`

Bug fixes:

* Fixed a gnarly bug where programs and package tarballs sometimes have
  corrupted downloads. See
  [#2657](https://github.com/commercialhaskell/stack/issues/2568).
* Add proper support for non-ASCII characters in file paths for the `sdist` command.
  See [#2549](https://github.com/commercialhaskell/stack/issues/2549)
* Never treat `extra-dep` local packages as targets. This ensures
  things like test suites are not run for these packages, and that
  build output is not hidden due to their presence.
* Fix a resource leak in `sinkProcessStderrStdout` which could affect
  much of the codebase, in particular copying precompiled
  packages. [#1979](https://github.com/commercialhaskell/stack/issues/1979)
* Docker: ensure that interrupted extraction process does not cause corrupt file
  when downloading a Docker-compatible Stack executable
  [#2568](https://github.com/commercialhaskell/stack/issues/2568)
* Fixed running `stack hpc report` on package targets.
  [#2664](https://github.com/commercialhaskell/stack/issues/2664)
* Fix a long-standing performance regression where stack would parse the .dump-hi
  files of the library components of local packages twice.
  [#2658](https://github.com/commercialhaskell/stack/pull/2658)
* Fixed a regression in "stack ghci --no-load", where it would prompt for a main
  module to load. [#2603](https://github.com/commercialhaskell/stack/pull/2603)
* Build Setup.hs files with the threaded RTS, mirroring the behavior of
  cabal-install and enabling more complex build systems in those files.
* Fixed a bug in passing along `--ghc-options` to ghcjs.  They were being
  provided as `--ghc-options` to Cabal, when it needs to be `--ghcjs-options`.
  [#2714](https://github.com/commercialhaskell/stack/issues/2714)
* Launch Docker from the project root regardless of the working
  directory Stack is invoked from. This means paths relative to the project root
  (e.g. environment files) can be specified in `stack.yaml`'s docker `run-args`.
* `stack setup --reinstall` now behaves as expected.
  [#2554](https://github.com/commercialhaskell/stack/issues/2554)

## 1.2.0

Release notes:

* On many Un*x systems, Stack can now be installed with a simple
  one-liner:

        wget -qO- https://get.haskellstack.org/ | sh

* The fix for
  [#2175](https://github.com/commercialhaskell/stack/issues/2175)
  entails that stack must perform a full clone of a large Git repo of
  Hackage meta-information. The total download size is about 200 MB.
  Please be aware of this when upgrading your stack installation.

* If you use Mac OS X, you may want to delay upgrading to macOS Sierra as there
  are reports of GHC panics when building some packages (including Stack
  itself). See [#2577](https://github.com/commercialhaskell/stack/issues/2577)

* This version of Stack does not build on ARM or PowerPC systems (see
  [store#37](https://github.com/fpco/store/issues/37)).  Please stay with
  version 1.1.2 for now on those architectures.  This will be rectified soon!

* We are now releasing a
  [statically linked Stack binary for 64-bit Linux](https://get.haskellstack.org/stable/linux-x86_64-static.tar.gz).
  Please try it and let us know if you run into any trouble on your platform.

* We are planning some changes to our Linux releases, including dropping our
  Ubuntu, Debian, CentOS, and Fedora package repositories and switching to
  statically linked binaries.  We would value your feedback in
  [#2534](https://github.com/commercialhaskell/stack/issues/2534).

Major changes:

* Add `stack hoogle` command.
  [#55](https://github.com/commercialhaskell/stack/issues/55)
* Support for absolute file path in `url` field of `setup-info` or `--ghc-bindist`
* Add support for rendering GHCi scripts targeting different GHCi like
  applications
  [#2457](https://github.com/commercialhaskell/stack/pull/2457)

Behavior changes:

* Remove `stack ide start` and `stack ide load-targets` commands.
  [#2178](https://github.com/commercialhaskell/stack/issues/2178)
* Support .buildinfo files in `stack ghci`.
  [#2242](https://github.com/commercialhaskell/stack/pull/2242)
* Support -ferror-spans syntax in GHC error messages.
* Avoid unpacking ghc to `/tmp`
  [#996](https://github.com/commercialhaskell/stack/issues/996)
* The Linux `gmp4` GHC bindist is no longer considered a full-fledged GHC
  variant and can no longer be specified using the `ghc-variant` option,
  and instead is treated more like a slightly different platform.

Other enhancements:

* Use the `store` package for binary serialization of most caches.
* Only require minor version match for Docker stack exe.
  This way, we can make patch releases for version bounds and similar
  build issues without needing to upload new binaries for Docker.
* Stack/Nix: Passes the right ghc derivation as an argument to the `shell.nix` when a
  custom `shell.nix` is used
  See [#2243](https://github.com/commercialhaskell/stack/issues/2243)
* Stack/Nix: Sets `LD_LIBRARY_PATH` so packages using C libs for Template Haskell can work
  (See _e.g._ [this HaskellR issue](https://github.com/tweag/HaskellR/issues/253))
* Parse CLI arguments and configuration files into less permissive types,
  improving error messages for bad inputs.
  [#2267](https://github.com/commercialhaskell/stack/issues/2267)
* Add the ability to explicitly specify a gcc executable.
  [#593](https://github.com/commercialhaskell/stack/issues/593)
* Nix: No longer uses LTS mirroring in nixpkgs. Gives to nix-shell a derivation
  like `haskell.compiler.ghc801`
  See [#2259](https://github.com/commercialhaskell/stack/issues/2259)
* Perform some subprocesses during setup concurrently, slightly speeding up most
  commands. [#2346](https://github.com/commercialhaskell/stack/pull/2346)
* `stack setup` no longer unpacks to the system temp dir on posix systems.
  [#996](https://github.com/commercialhaskell/stack/issues/996)
* `stack setup` detects libtinfo6 and ncurses6 and can download alternate GHC
  bindists [#257](https://github.com/commercialhaskell/stack/issues/257)
  [#2302](https://github.com/commercialhaskell/stack/issues/2302).
* `stack setup` detects Linux ARMv7 downloads appropriate GHC bindist
  [#2103](https://github.com/commercialhaskell/stack/issues/2103)
* Custom `stack` binaries list dependency versions in output for `--version`.
  See [#2222](https://github.com/commercialhaskell/stack/issues/2222)
  and [#2450](https://github.com/commercialhaskell/stack/issues/2450).
* Use a pretty printer to output dependency resolution errors.
  [#1912](https://github.com/commercialhaskell/stack/issues/1912)
* Remove the `--os` flag
  [#2227](https://github.com/commercialhaskell/stack/issues/2227)
* Add 'netbase' and 'ca-certificates' as dependency for .deb packages.
  [#2293](https://github.com/commercialhaskell/stack/issues/2293).
* Add `stack ide targets` command.
* Enhance debug logging with subprocess timings.
* Pretty-print YAML parse errors
  [#2374](https://github.com/commercialhaskell/stack/issues/2374)
* Clarify confusing `stack setup` output
  [#2314](https://github.com/commercialhaskell/stack/issues/2314)
* Delete `Stack.Types` multimodule to improve build times
  [#2405](https://github.com/commercialhaskell/stack/issues/2405)
* Remove spurious newlines in build logs
  [#2418](https://github.com/commercialhaskell/stack/issues/2418)
* Interpreter: Provide a way to hide implicit packages
  [#1208](https://github.com/commercialhaskell/stack/issues/1208)
* Check executability in exec lookup
  [#2489](https://github.com/commercialhaskell/stack/issues/2489)

Bug fixes:

* Fix cabal warning about use of a deprecated cabal flag
  [#2350](https://github.com/commercialhaskell/stack/issues/2350)
* Support most executable extensions on Windows
  [#2225](https://github.com/commercialhaskell/stack/issues/2225)
* Detect resolver change in `stack solver`
  [#2252](https://github.com/commercialhaskell/stack/issues/2252)
* Fix a bug in docker image creation where the wrong base image was
  selected
  [#2376](https://github.com/commercialhaskell/stack/issues/2376)
* Ignore special entries when unpacking tarballs
  [#2361](https://github.com/commercialhaskell/stack/issues/2361)
* Fixes src directory pollution of `style.css` and `highlight.js` with GHC 8's
  haddock [#2429](https://github.com/commercialhaskell/stack/issues/2429)
* Handle filepaths with spaces in `stack ghci`
  [#2266](https://github.com/commercialhaskell/stack/issues/2266)
* Apply ghc-options to snapshot packages
  [#2289](https://github.com/commercialhaskell/stack/issues/2289)
* stack sdist: Fix timestamp in tarball
  [#2394](https://github.com/commercialhaskell/stack/pull/2394)
* Allow global Stack arguments with a script
  [#2316](https://github.com/commercialhaskell/stack/issues/2316)
* Inconsistency between ToJSON and FromJSON instances of PackageLocation
  [#2412](https://github.com/commercialhaskell/stack/pull/2412)
* Perform Unicode normalization on filepaths
  [#1810](https://github.com/commercialhaskell/stack/issues/1810)
* Solver: always keep ghc wired-in as hard constraints
  [#2453](https://github.com/commercialhaskell/stack/issues/2453)
* Support OpenBSD's tar where possible, require GNU tar for xz support
  [#2283](https://github.com/commercialhaskell/stack/issues/2283)
* Fix using --coverage with Cabal-1.24
  [#2424](https://github.com/commercialhaskell/stack/issues/2424)
* When marking exe installed, remove old version
  [#2373](https://github.com/commercialhaskell/stack/issues/2373)
* Stop truncating all-cabal-hashes git repo
  [#2175](https://github.com/commercialhaskell/stack/issues/2175)
* Handle non-ASCII filenames on Windows
  [#2491](https://github.com/commercialhaskell/stack/issues/2491)
* Avoid using multiple versions of a package in script interpreter
  by passing package-id to ghc/runghc
  [#1957](https://github.com/commercialhaskell/stack/issues/1957)
* Only pre-load compiler version when using nix integration
  [#2459](https://github.com/commercialhaskell/stack/issues/2459)
* Solver: parse cabal errors also on Windows
  [#2502](https://github.com/commercialhaskell/stack/issues/2502)
* Allow exec and ghci commands in interpreter mode.
  Scripts can now automatically open in the repl by using `exec ghci`
  instead of `runghc` in the shebang command.
  [#2510](https://github.com/commercialhaskell/stack/issues/2510)
* Now consider a package to be dirty when an extra-source-file is changed.
  See [#2040](https://github.com/commercialhaskell/stack/issues/2040)

## 1.1.2

Release notes:

* Official FreeBSD binaries are
  [now available](http://docs.haskellstack.org/en/stable/install_and_upgrade/#freebsd)
  [#1253](https://github.com/commercialhaskell/stack/issues/1253).

Major changes:

* Extensible custom snapshots implemented. These allow you to define snapshots
which extend other snapshots. See
[#863](https://github.com/commercialhaskell/stack/issues/863). Local file custom
snapshots can now be safely updated without changing their name.  Remote custom
snapshots should still be treated as immutable.

Behavior changes:

* `stack path --compiler` was added in the last release, to yield a path to the
  compiler. Unfortunately, `--compiler` is a global option that is useful to use
  with `stack path`. The same functionality is now provided by `stack path
  --compiler-exe`. See
  [#2123](https://github.com/commercialhaskell/stack/issues/2123)
* For packages specified in terms of a git or hg repo, the hash used in the
  location has changed.  This means that existing downloads from older stack
  versions won't be used.  This is a side-effect of the fix to
  [#2133](https://github.com/commercialhaskell/stack/issues/2133)
* `stack upgrade` no longer pays attention to local stack.yaml files, just the
  global config and CLI options.
  [#1392](https://github.com/commercialhaskell/stack/issues/1392)
* `stack ghci` now uses `:add` instead of `:load`, making it potentially work
  better with user scripts. See
  [#1888](https://github.com/commercialhaskell/stack/issues/1888)

Other enhancements:

* Grab Cabal files via Git SHA to avoid regressions from Hackage revisions
  [#2070](https://github.com/commercialhaskell/stack/pull/2070)
* Custom snapshots now support `ghc-options`.
* Package git repos are now re-used rather than re-cloned. See
  [#1620](https://github.com/commercialhaskell/stack/issues/1620)
* `DESTDIR` is filtered from environment when installing GHC. See
  [#1460](https://github.com/commercialhaskell/stack/issues/1460)
* `stack haddock` now supports `--hadock-arguments`. See
  [#2144](https://github.com/commercialhaskell/stack/issues/2144)
* Signing: warn if GPG_TTY is not set as per `man gpg-agent`

Bug fixes:

* Now ignore project config when doing `stack init` or `stack new`. See
  [#2110](https://github.com/commercialhaskell/stack/issues/2110)
* Packages specified by git repo can now have submodules. See
  [#2133](https://github.com/commercialhaskell/stack/issues/2133)
* Fix of hackage index fetch retry. See re-opening of
  [#1418](https://github.com/commercialhaskell/stack/issues/1418#issuecomment-217633843)
* HPack now picks up changes to filesystem other than package.yaml.  See
  [#2051](https://github.com/commercialhaskell/stack/issues/2051)
* "stack solver" no longer suggests --omit-packages. See
  [#2031](https://github.com/commercialhaskell/stack/issues/2031)
* Fixed an issue with building Cabal's Setup.hs. See
  [#1356](https://github.com/commercialhaskell/stack/issues/1356)
* Package dirtiness now pays attention to deleted files. See
  [#1841](https://github.com/commercialhaskell/stack/issues/1841)
* `stack ghci` now uses `extra-lib-dirs` and `extra-include-dirs`. See
  [#1656](https://github.com/commercialhaskell/stack/issues/1656)
* Relative paths outside of source dir added via `qAddDependentFile` are now
  checked for dirtiness. See
  [#1982](https://github.com/commercialhaskell/stack/issues/1982)
* Signing: always use `--with-fingerprints`

## 1.1.0

Release notes:

* Added Ubuntu 16.04 LTS (xenial) Apt repo.
* No longer uploading new versions to Fedora 21 repo.

Behavior changes:

* Snapshot packages are no longer built with executable profiling. See
  [#1179](https://github.com/commercialhaskell/stack/issues/1179).
* `stack init` now ignores symlinks when searching for cabal files. It also now
  ignores any directory that begins with `.` (as well as `dist` dirs) - before
  it would only ignore `.git`, `.stack-work`, and `dist`.
* The stack executable is no longer built with `-rtsopts`.  Before, when
  `-rtsopts` was enabled, stack would process `+RTS` options even when intended
  for some other program, such as when used with `stack exec -- prog +RTS`.
  See [#2022](https://github.com/commercialhaskell/stack/issues/2022).
* The `stack path --ghc-paths` option is deprecated and renamed to `--programs`.
  `--compiler` is added, which points directly at the compiler used in
  the current project.  `--compiler-bin` points to the compiler's bin dir.
* For consistency with the `$STACK_ROOT` environment variable, the
  `stack path --global-stack-root` flag and the `global-stack-root` field
  in the output of `stack path` are being deprecated and replaced with the
  `stack-root` flag and output field.
  Additionally, the stack root can now be specified via the
  `--stack-root` command-line flag. See
  [#1148](https://github.com/commercialhaskell/stack/issues/1148).
* `stack sig` GPG-related sub-commands were removed (folded into `upload` and
  `sdist`)
* GPG signing of packages while uploading to Hackage is now the default. Use
  `upload --no-signature` if you would rather not contribute your package
  signature. If you don't yet have a GPG keyset, read this
  [blog post on GPG keys](https://fpcomplete.com/blog/2016/05/stack-security-gnupg-keys).
  We can add a stack.yaml config setting to disable signing if some people
  desire it. We hope that people will sign. Later we will be adding GPG
  signature verification options.
* `stack build pkg-1.2.3` will now build even if the snapshot has a different
  package version - it is treated as an extra-dep. `stack build local-pkg-1.2.3`
  is an error even if the version number matches the local package
  [#2028](https://github.com/commercialhaskell/stack/issues/2028).
* Having a `nix:` section no longer implies enabling nix build. This allows the
  user to globally configure whether nix is used (unless the project overrides
  the default explicitly). See
  [#1924](https://github.com/commercialhaskell/stack/issues/1924).
* Remove deprecated valid-wanted field.
* Docker: mount home directory in container [#1949](https://github.com/commercialhaskell/stack/issues/1949).
* Deprecate `--local-bin-path` instead `--local-bin`.
* `stack image`: allow absolute source paths for `add`.

Other enhancements:

* `stack haddock --open [PACKAGE]` opens the local haddocks in the browser.
* Fix too much rebuilding when enabling/disabling profiling flags.
* `stack build pkg-1.0` will now build `pkg-1.0` even if the snapshot specifies
  a different version (it introduces a temporary extra-dep)
* Experimental support for `--split-objs` added
  [#1284](https://github.com/commercialhaskell/stack/issues/1284).
* `git` packages with submodules are supported by passing the `--recursive`
  flag to `git clone`.
* When using [hpack](https://github.com/sol/hpack), only regenerate cabal files
  when hpack files change.
* hpack files can now be used in templates
* `stack ghci` now runs ghci as a separate process
  [#1306](https://github.com/commercialhaskell/stack/issues/1306)
* Retry when downloading snapshots and package indices
* Many build options are configurable now in `stack.yaml`:
```
  build:
    library-profiling: true
    executable-profiling: true
    haddock: true
    haddock-deps: true
    copy-bins: true
    prefetch: true
    force-dirty: true
    keep-going: true
    test: true
    test-arguments:
      rerun-tests: true
      additional-args: ['-fprof']
      coverage: true
      no-run-tests: true
    bench: true
    benchmark-opts:
      benchmark-arguments: -O2
      no-run-benchmarks: true
    reconfigure: true
    cabal-verbose: true
```
* A number of URLs are now configurable, useful for firewalls. See
  [#1794](https://github.com/commercialhaskell/stack/issues/1884).
* Suggest causes when executables are missing.
* Allow `--omit-packages` even without `--solver`.
* Improve the generated stack.yaml.
* Improve ghci results after :load Main module collision with main file path.
* Only load the hackage index if necessary
  [#1883](https://github.com/commercialhaskell/stack/issues/1883), [#1892](https://github.com/commercialhaskell/stack/issues/1892).
* init: allow local packages to be deps of deps
  [#1965](https://github.com/commercialhaskell/stack/issues/1965).
* Always use full fingerprints from GPG
  [#1952](https://github.com/commercialhaskell/stack/issues/1952).
* Default to using `gpg2` and fall back to `gpg`
  [#1976](https://github.com/commercialhaskell/stack/issues/1976).
* Add a flag for --verbosity silent.
* Add `haddock --open` flag [#1396](https://github.com/commercialhaskell/stack/issues/1396).

Bug fixes:

* Package tarballs would fail to unpack.
  [#1884](https://github.com/commercialhaskell/stack/issues/1884).
* Fixed errant warnings about missing modules, after deleted and removed from
  cabal file [#921](https://github.com/commercialhaskell/stack/issues/921)
  [#1805](https://github.com/commercialhaskell/stack/issues/1805).
* Now considers a package to dirty when the hpack file is changed
  [#1819](https://github.com/commercialhaskell/stack/issues/1819).
* Nix: cancelling a stack build now exits properly rather than dropping into a
  nix-shell [#1778](https://github.com/commercialhaskell/stack/issues/1778).
* `allow-newer: true` now causes `--exact-configuration` to be passed to Cabal.
  See [#1579](https://github.com/commercialhaskell/stack/issues/1579).
* `stack solver` no longer fails with `InvalidRelFile` for relative package
  paths including `..`. See
  [#1954](https://github.com/commercialhaskell/stack/issues/1954).
* Ignore emacs lock files when finding .cabal
  [#1897](https://github.com/commercialhaskell/stack/issues/1897).
* Use lenient UTF-8 decode for build output
  [#1945](https://github.com/commercialhaskell/stack/issues/1945).
* Clear index cache whenever index updated
  [#1962](https://github.com/commercialhaskell/stack/issues/1962).
* Fix: Building a container image drops a .stack-work dir in the current working
  (sub)directory
  [#1975](https://github.com/commercialhaskell/stack/issues/1975).
* Fix: Rebuilding when disabling profiling
  [#2023](https://github.com/commercialhaskell/stack/issues/2023).

## 1.0.4.3

Bug fixes:

* Don't delete contents of ~/.ssh when using `stack clean --full` with Docker
  enabled [#2000](https://github.com/commercialhaskell/stack/issues/2000)

## 1.0.4.2

Build with path-io-1.0.0. There are no changes in behaviour from 1.0.4,
so no binaries are released for this version.

## 1.0.4.1

Fixes build with aeson-0.11.0.0. There are no changes in behaviour from 1.0.4,
so no binaries are released for this version.

## 1.0.4

Major changes:

* Some notable changes in `stack init`:
    * Overall it should now be able to initialize almost all existing cabal
      packages out of the box as long as the package itself is consistently
      defined.
    * Choose the best possible snapshot and add extra dependencies on top
      of a snapshot resolver rather than a compiler resolver -
      [#1583](https://github.com/commercialhaskell/stack/pull/1583)
    * Automatically omit a package (`--omit-packages`) when it is compiler
      incompatible or when there are packages with conflicting dependency
      requirements - [#1674](https://github.com/commercialhaskell/stack/pull/1674).
    * Some more changes for a better user experience. Please refer to
      the doc guide for details.
* Add support for hpack, alternative package description format
  [#1679](https://github.com/commercialhaskell/stack/issues/1679)

Other enhancements:

* Docker: pass ~/.ssh and SSH auth socket into container, so that git repos
  work [#1358](https://github.com/commercialhaskell/stack/issues/1358).
* Docker: strip suffix from docker --version.
  [#1653](https://github.com/commercialhaskell/stack/issues/1653)
* Docker: pass USER and PWD environment variables into container.
* On each run, stack will test the stack root directory (~/.stack), and the
  project and package work directories (.stack-work) for whether they are
  owned by the current user and abort if they are not. This precaution can
  be disabled with the `--allow-different-user` flag or `allow-different-user`
  option in the global config (~/.stack/config.yaml).
  [#471](https://github.com/commercialhaskell/stack/issues/471)
* Added `stack clean --full` option for full working dir cleanup.
* YAML config: support Zip archives.
* Redownload build plan if parsing fails
  [#1702](https://github.com/commercialhaskell/stack/issues/1702).
* Give mustache templates access to a 'year' tag
  [#1716](https://github.com/commercialhaskell/stack/pull/1716).
* Have "stack ghci" warn about module name aliasing.
* Add "stack ghci --load-local-deps".
* Build Setup.hs with -rtsopts
  [#1687](https://github.com/commercialhaskell/stack/issues/1687).
* `stack init` accepts a list of directories.
* Add flag infos to DependencyPlanFailures (for better error output in case of
  flags) [#713](https://github.com/commercialhaskell/stack/issues/713)
* `stack new --bare` complains for overwrites, and add `--force` option
  [#1597](https://github.com/commercialhaskell/stack/issues/1597).

Bug fixes:

* Previously, `stack ghci` would fail with `cannot satisfy -package-id` when the
  implicit build step changes the package key of some dependency.
* Fix: Building with ghcjs: "ghc-pkg: Prelude.chr: bad argument: 2980338"
  [#1665](https://github.com/commercialhaskell/stack/issues/1665).
* Fix running test / bench with `--profile` / `--trace`.
* Fix: build progress counter is no longer visible
  [#1685](https://github.com/commercialhaskell/stack/issues/1685).
* Use "-RTS" w/ profiling to allow extra args
  [#1772](https://github.com/commercialhaskell/stack/issues/1772).
* Fix withUnpackedTarball7z to find name of srcDir after unpacking
  (fixes `stack setup` fails for ghcjs project on windows)
  [#1774](https://github.com/commercialhaskell/stack/issues/1774).
* Add space before auto-generated bench opts (makes profiling options work
  uniformly for applications and benchmark suites)
  [#1771](https://github.com/commercialhaskell/stack/issues/1771).
* Don't try to find plugin if it resembles flag.
* Setup.hs changes cause package dirtiness
  [#1711](https://github.com/commercialhaskell/stack/issues/1711).
* Send "stack templates" output to stdout
  [#1792](https://github.com/commercialhaskell/stack/issues/1792).

## 1.0.2

Release notes:

- Arch Linux: Stack has been adopted into the
  [official community repository](https://www.archlinux.org/packages/community/x86_64/stack/),
  so we will no longer be updating the AUR with new versions. See the
  [install/upgrade guide](http://docs.haskellstack.org/en/stable/install_and_upgrade/#arch-linux)
  for current download instructions.

Major changes:

- `stack init` and `solver` overhaul
  [#1583](https://github.com/commercialhaskell/stack/pull/1583)

Other enhancements:

- Disable locale/codepage hacks when GHC >=7.10.3
  [#1552](https://github.com/commercialhaskell/stack/issues/1552)
- Specify multiple images to build for `stack image container`
  [docs](http://docs.haskellstack.org/en/stable/yaml_configuration/#image)
- Specify which executables to include in images for `stack image container`
  [docs](http://docs.haskellstack.org/en/stable/yaml_configuration/#image)
- Docker: pass supplementary groups and umask into container
- If git fetch fails wipe the directory and try again from scratch
  [#1418](https://github.com/commercialhaskell/stack/issues/1418)
- Warn if newly installed executables won't be available on the PATH
  [#1362](https://github.com/commercialhaskell/stack/issues/1362)
- stack.yaml: for `stack image container`, specify multiple images to generate,
  and which executables should be added to those images
- GHCI: add interactive Main selection
  [#1068](https://github.com/commercialhaskell/stack/issues/1068)
- Care less about the particular name of a GHCJS sdist folder
  [#1622](https://github.com/commercialhaskell/stack/issues/1622)
- Unified Enable/disable help messaging
  [#1613](https://github.com/commercialhaskell/stack/issues/1613)

Bug fixes:

- Don't share precompiled packages between GHC/platform variants and Docker
  [#1551](https://github.com/commercialhaskell/stack/issues/1551)
- Properly redownload corrupted downloads with the correct file size.
  [Mailing list discussion](https://groups.google.com/d/msg/haskell-stack/iVGDG5OHYxs/FjUrR5JsDQAJ)
- Gracefully handle invalid paths in error/warning messages
  [#1561](https://github.com/commercialhaskell/stack/issues/1561)
- Nix: select the correct GHC version corresponding to the snapshot
  even when an abstract resolver is passed via `--resolver` on the
  command-line.
  [#1641](https://github.com/commercialhaskell/stack/issues/1641)
- Fix: Stack does not allow using an external package from ghci
  [#1557](https://github.com/commercialhaskell/stack/issues/1557)
- Disable ambiguous global '--resolver' option for 'stack init'
  [#1531](https://github.com/commercialhaskell/stack/issues/1531)
- Obey `--no-nix` flag
- Fix: GHCJS Execute.hs: Non-exhaustive patterns in lambda
  [#1591](https://github.com/commercialhaskell/stack/issues/1591)
- Send file-watch and sticky logger messages to stderr
  [#1302](https://github.com/commercialhaskell/stack/issues/1302)
  [#1635](https://github.com/commercialhaskell/stack/issues/1635)
- Use globaldb path for querying Cabal version
  [#1647](https://github.com/commercialhaskell/stack/issues/1647)

## 1.0.0

Release notes:

*  We're calling this version 1.0.0 in preparation for Stackage
   LTS 4.  Note, however, that this does not mean the code's API
   will be stable as this is primarily an end-user tool.

Enhancements:

* Added flag `--profile` flag: passed with `stack build`, it will
  enable profiling, and for `--bench` and `--test` it will generate a
  profiling report by passing `+RTS -p` to the executable(s). Great
  for using like `stack build --bench --profile` (remember that
  enabling profile will slow down your benchmarks by >4x). Run `stack
  build --bench` again to disable the profiling and get proper speeds
* Added flag `--trace` flag: just like `--profile`, it enables
  profiling, but instead of generating a report for `--bench` and
  `--test`, prints out a stack trace on exception. Great for using
  like `stack build --test --trace`
* Nix: all options can be overridden on command line
  [#1483](https://github.com/commercialhaskell/stack/issues/1483)
* Nix: build environments (shells) are now pure by default.
* Make verbosity silent by default in script interpreter mode
  [#1472](https://github.com/commercialhaskell/stack/issues/1472)
* Show a message when resetting git commit fails
  [#1453](https://github.com/commercialhaskell/stack/issues/1453)
* Improve Unicode handling in project/package names
  [#1337](https://github.com/commercialhaskell/stack/issues/1337)
* Fix ambiguity between a stack command and a filename to execute (prefer
  `stack` subcommands)
  [#1471](https://github.com/commercialhaskell/stack/issues/1471)
* Support multi line interpreter directive comments
  [#1394](https://github.com/commercialhaskell/stack/issues/1394)
* Handle space separated pids in ghc-pkg dump (for GHC HEAD)
  [#1509](https://github.com/commercialhaskell/stack/issues/1509)
* Add ghci --no-package-hiding option
  [#1517](https://github.com/commercialhaskell/stack/issues/1517)
* `stack new` can download templates from URL
  [#1466](https://github.com/commercialhaskell/stack/issues/1466)

Bug fixes:

* Nix: stack exec options are passed properly to the stack sub process
  [#1538](https://github.com/commercialhaskell/stack/issues/1538)
* Nix: specifying a shell-file works in any current working directory
  [#1547](https://github.com/commercialhaskell/stack/issues/1547)
* Nix: use `--resolver` argument
* Docker: fix missing image message and '--docker-auto-pull'
* No HTML escaping for "stack new" template params
  [#1475](https://github.com/commercialhaskell/stack/issues/1475)
* Set permissions for generated .ghci script
  [#1480](https://github.com/commercialhaskell/stack/issues/1480)
* Restrict commands allowed in interpreter mode
  [#1504](https://github.com/commercialhaskell/stack/issues/1504)
* stack ghci doesn't see preprocessed files for executables
  [#1347](https://github.com/commercialhaskell/stack/issues/1347)
* All test suites run even when only one is requested
  [#1550](https://github.com/commercialhaskell/stack/pull/1550)
* Edge cases in broken templates give odd errors
  [#1535](https://github.com/commercialhaskell/stack/issues/1535)
* Fix test coverage bug on windows

## 0.1.10.1

Bug fixes:

* `stack image container` did not actually build an image
  [#1473](https://github.com/commercialhaskell/stack/issues/1473)

## 0.1.10.0

Release notes:

* The Stack home page is now at [haskellstack.org](http://haskellstack.org),
  which shows the documentation rendered by readthedocs.org. Note: this
  has necessitated some changes to the links in the documentation's markdown
  source code, so please check the links on the website before submitting a PR
  to fix them.
* The locations of the
  [Ubuntu](http://docs.haskellstack.org/en/stable/install_and_upgrade/#ubuntu)
  and
  [Debian](http://docs.haskellstack.org/en/stable/install_and_upgrade/#debian)
  package repositories have changed to have correct URL semantics according to
  Debian's guidelines
  [#1378](https://github.com/commercialhaskell/stack/issues/1378). The old
  locations will continue to work for some months, but we suggest that you
  adjust your `/etc/apt/sources.list.d/fpco.list` to the new location to avoid
  future disruption.
* [openSUSE and SUSE Linux Enterprise](http://docs.haskellstack.org/en/stable/install_and_upgrade/#suse)
  packages are now available, thanks to [@mimi1vx](https://github.com/mimi1vx).
  Note: there will be some lag before these pick up new versions, as they are
  based on Stackage LTS.

Major changes:

* Support for building inside a Nix-shell providing system dependencies
  [#1285](https://github.com/commercialhaskell/stack/pull/1285)
* Add optional GPG signing on `stack upload --sign` or with
  `stack sig sign ...`

Other enhancements:

* Print latest applicable version of packages on conflicts
  [#508](https://github.com/commercialhaskell/stack/issues/508)
* Support for packages located in Mercurial repositories
  [#1397](https://github.com/commercialhaskell/stack/issues/1397)
* Only run benchmarks specified as build targets
  [#1412](https://github.com/commercialhaskell/stack/issues/1412)
* Support git-style executable fall-through (`stack something` executes
  `stack-something` if present)
  [#1433](https://github.com/commercialhaskell/stack/issues/1433)
* GHCi now loads intermediate dependencies
  [#584](https://github.com/commercialhaskell/stack/issues/584)
* `--work-dir` option for overriding `.stack-work`
  [#1178](https://github.com/commercialhaskell/stack/issues/1178)
* Support `detailed-0.9` tests
  [#1429](https://github.com/commercialhaskell/stack/issues/1429)
* Docker: improved POSIX signal proxying to containers
  [#547](https://github.com/commercialhaskell/stack/issues/547)

Bug fixes:

* Show absolute paths in error messages in multi-package builds
  [#1348](https://github.com/commercialhaskell/stack/issues/1348)
* Docker-built binaries and libraries in different path
  [#911](https://github.com/commercialhaskell/stack/issues/911)
  [#1367](https://github.com/commercialhaskell/stack/issues/1367)
* Docker: `--resolver` argument didn't effect selected image tag
* GHCi: Spaces in filepaths caused module loading issues
  [#1401](https://github.com/commercialhaskell/stack/issues/1401)
* GHCi: cpp-options in cabal files weren't used
  [#1419](https://github.com/commercialhaskell/stack/issues/1419)
* Benchmarks couldn't be run independently of each other
  [#1412](https://github.com/commercialhaskell/stack/issues/1412)
* Send output of building setup to stderr
  [#1410](https://github.com/commercialhaskell/stack/issues/1410)

## 0.1.8.0

Major changes:

* GHCJS can now be used with stackage snapshots via the new `compiler` field.
* Windows installers are now available:
  [download them here](http://docs.haskellstack.org/en/stable/install_and_upgrade/#windows)
  [#613](https://github.com/commercialhaskell/stack/issues/613)
* Docker integration works with non-FPComplete generated images
  [#531](https://github.com/commercialhaskell/stack/issues/531)

Other enhancements:

* Added an `allow-newer` config option
  [#922](https://github.com/commercialhaskell/stack/issues/922)
  [#770](https://github.com/commercialhaskell/stack/issues/770)
* When a Hackage revision invalidates a build plan in a snapshot, trust the
  snapshot [#770](https://github.com/commercialhaskell/stack/issues/770)
* Added a `stack config set resolver RESOLVER` command. Part of work on
  [#115](https://github.com/commercialhaskell/stack/issues/115)
* `stack setup` can now install GHCJS on windows. See
  [#1145](https://github.com/commercialhaskell/stack/issues/1145) and
  [#749](https://github.com/commercialhaskell/stack/issues/749)
* `stack hpc report` command added, which generates reports for HPC tix files
* `stack ghci` now accepts all the flags accepted by `stack build`. See
  [#1186](https://github.com/commercialhaskell/stack/issues/1186)
* `stack ghci` builds the project before launching GHCi. If the build fails,
  try to launch GHCi anyway. Use `stack ghci --no-build` option to disable
  [#1065](https://github.com/commercialhaskell/stack/issues/1065)
* `stack ghci` now detects and warns about various circumstances where it is
  liable to fail. See
  [#1270](https://github.com/commercialhaskell/stack/issues/1270)
* Added `require-docker-version` configuration option
* Packages will now usually be built along with their tests and benchmarks. See
  [#1166](https://github.com/commercialhaskell/stack/issues/1166)
* Relative `local-bin-path` paths will be relative to the project's root
  directory, not the current working directory.
  [#1340](https://github.com/commercialhaskell/stack/issues/1340)
* `stack clean` now takes an optional `[PACKAGE]` argument for use in
  multi-package projects. See
  [#583](https://github.com/commercialhaskell/stack/issues/583)
* Ignore cabal_macros.h as a dependency
  [#1195](https://github.com/commercialhaskell/stack/issues/1195)
* Pad timestamps and show local time in --verbose output
  [#1226](https://github.com/commercialhaskell/stack/issues/1226)
* GHCi: Import all modules after loading them
  [#995](https://github.com/commercialhaskell/stack/issues/995)
* Add subcommand aliases: `repl` for `ghci`, and `runhaskell` for `runghc`
  [#1241](https://github.com/commercialhaskell/stack/issues/1241)
* Add typo recommendations for unknown package identifiers
  [#158](https://github.com/commercialhaskell/stack/issues/158)
* Add `stack path --local-hpc-root` option
* Overhaul dependencies' haddocks copying
  [#1231](https://github.com/commercialhaskell/stack/issues/1231)
* Support for extra-package-dbs in 'stack ghci'
  [#1229](https://github.com/commercialhaskell/stack/pull/1229)
* `stack new` disallows package names with "words" consisting solely of numbers
  [#1336](https://github.com/commercialhaskell/stack/issues/1336)
* `stack build --fast` turns off optimizations
* Show progress while downloading package index
  [#1223](https://github.com/commercialhaskell/stack/issues/1223).

Bug fixes:

* Fix: Haddocks not copied for dependencies
  [#1105](https://github.com/commercialhaskell/stack/issues/1105)
* Fix: Global options did not work consistently after subcommand
  [#519](https://github.com/commercialhaskell/stack/issues/519)
* Fix: 'stack ghci' doesn't notice that a module got deleted
  [#1180](https://github.com/commercialhaskell/stack/issues/1180)
* Rebuild when cabal file is changed
* Fix: Paths in GHC warnings not canonicalized, nor those for packages in
  subdirectories or outside the project root
  [#1259](https://github.com/commercialhaskell/stack/issues/1259)
* Fix: unlisted files in tests and benchmarks trigger extraneous second build
  [#838](https://github.com/commercialhaskell/stack/issues/838)

## 0.1.6.0

Major changes:

* `stack setup` now supports building and booting GHCJS from source tarball.
* On Windows, build directories no longer display "pretty" information
  (like x86_64-windows/Cabal-1.22.4.0), but rather a hash of that
  content. The reason is to avoid the 260 character path limitation on
  Windows. See
  [#1027](https://github.com/commercialhaskell/stack/pull/1027)
* Rename config files and clarify their purposes [#969](https://github.com/commercialhaskell/stack/issues/969)
    * `~/.stack/stack.yaml` --> `~/.stack/config.yaml`
    * `~/.stack/global` --> `~/.stack/global-project`
    * `/etc/stack/config` --> `/etc/stack/config.yaml`
    * Old locations still supported, with deprecation warnings
* New command "stack eval CODE", which evaluates to "stack exec ghc -- -e CODE".

Other enhancements:

* No longer install `git` on Windows
  [#1046](https://github.com/commercialhaskell/stack/issues/1046). You
  can still get this behavior by running the following yourself:
  `stack exec -- pacman -Sy --noconfirm git`.
* Typing enter during --file-watch triggers a rebuild [#1023](https://github.com/commercialhaskell/stack/pull/1023)
* Use Haddock's `--hyperlinked-source` (crosslinked source), if available [#1070](https://github.com/commercialhaskell/stack/pull/1070)
* Use Stack-installed GHCs for `stack init --solver` [#1072](https://github.com/commercialhaskell/stack/issues/1072)
* New experimental `stack query` command [#1087](https://github.com/commercialhaskell/stack/issues/1087)
* By default, stack no longer rebuilds a package due to GHC options changes. This behavior can be tweaked with the `rebuild-ghc-options` setting. [#1089](https://github.com/commercialhaskell/stack/issues/1089)
* By default, ghc-options are applied to all local packages, not just targets. This behavior can be tweaked with the `apply-ghc-options` setting. [#1089](https://github.com/commercialhaskell/stack/issues/1089)
* Docker: download or override location of stack executable to re-run in container [#974](https://github.com/commercialhaskell/stack/issues/974)
* Docker: when Docker Engine is remote, don't run containerized processes as host's UID/GID [#194](https://github.com/commercialhaskell/stack/issues/194)
* Docker: `set-user` option to enable/disable running containerized processes as host's UID/GID [#194](https://github.com/commercialhaskell/stack/issues/194)
* Custom Setup.hs files are now precompiled instead of interpreted. This should be a major performance win for certain edge cases (biggest example: [building Cabal itself](https://github.com/commercialhaskell/stack/issues/1041)) while being either neutral or a minor slowdown for more common cases.
* `stack test --coverage` now also generates a unified coverage report for multiple test-suites / packages.  In the unified report, test-suites can contribute to the coverage of other packages.

Bug fixes:

* Ignore stack-built executables named `ghc`
  [#1052](https://github.com/commercialhaskell/stack/issues/1052)
* Fix quoting of output failed command line arguments
* Mark executable-only packages as installed when copied from cache [#1043](https://github.com/commercialhaskell/stack/pull/1043)
* Canonicalize temporary directory paths [#1047](https://github.com/commercialhaskell/stack/pull/1047)
* Put code page fix inside the build function itself [#1066](https://github.com/commercialhaskell/stack/issues/1066)
* Add `explicit-setup-deps` option [#1110](https://github.com/commercialhaskell/stack/issues/1110), and change the default to the old behavior of using any package in the global and snapshot database [#1025](https://github.com/commercialhaskell/stack/issues/1025)
* Precompiled cache checks full package IDs on Cabal < 1.22 [#1103](https://github.com/commercialhaskell/stack/issues/1103)
* Pass -package-id to ghci [#867](https://github.com/commercialhaskell/stack/issues/867)
* Ignore global packages when copying precompiled packages [#1146](https://github.com/commercialhaskell/stack/issues/1146)

## 0.1.5.0

Major changes:

* On Windows, we now use a full MSYS2 installation in place of the previous PortableGit. This gives you access to the pacman package manager for more easily installing libraries.
* Support for custom GHC binary distributions [#530](https://github.com/commercialhaskell/stack/issues/530)
    * `ghc-variant` option in stack.yaml to specify the variant (also
      `--ghc-variant` command-line option)
    * `setup-info` in stack.yaml, to specify where to download custom binary
      distributions (also `--ghc-bindist` command-line option)
    * Note: On systems with libgmp4 (aka `libgmp.so.3`), such as CentOS 6, you
      may need to re-run `stack setup` due to the centos6 GHC bindist being
      treated like a variant
* A new `--pvp-bounds` flag to the sdist and upload commands allows automatic adding of PVP upper and/or lower bounds to your dependencies

Other enhancements:

* Adapt to upcoming Cabal installed package identifier format change [#851](https://github.com/commercialhaskell/stack/issues/851)
* `stack setup` takes a `--stack-setup-yaml` argument
* `--file-watch` is more discerning about which files to rebuild for [#912](https://github.com/commercialhaskell/stack/issues/912)
* `stack path` now supports `--global-pkg-db` and `--ghc-package-path`
* `--reconfigure` flag [#914](https://github.com/commercialhaskell/stack/issues/914) [#946](https://github.com/commercialhaskell/stack/issues/946)
* Cached data is written with a checksum of its structure [#889](https://github.com/commercialhaskell/stack/issues/889)
* Fully removed `--optimizations` flag
* Added `--cabal-verbose` flag
* Added `--file-watch-poll` flag for polling instead of using filesystem events (useful for running tests in a Docker container while modifying code in the host environment. When code is injected into the container via a volume, the container won't propagate filesystem events).
* Give a preemptive error message when `-prof` is given as a GHC option [#1015](https://github.com/commercialhaskell/stack/issues/1015)
* Locking is now optional, and will be turned on by setting the `STACK_LOCK` environment variable to `true` [#950](https://github.com/commercialhaskell/stack/issues/950)
* Create default stack.yaml with documentation comments and commented out options [#226](https://github.com/commercialhaskell/stack/issues/226)
* Out of memory warning if Cabal exits with -9 [#947](https://github.com/commercialhaskell/stack/issues/947)

Bug fixes:

* Hacky workaround for optparse-applicative issue with `stack exec --help` [#806](https://github.com/commercialhaskell/stack/issues/806)
* Build executables for local extra deps [#920](https://github.com/commercialhaskell/stack/issues/920)
* copyFile can't handle directories [#942](https://github.com/commercialhaskell/stack/pull/942)
* Support for spaces in Haddock interface files [fpco/minghc#85](https://github.com/fpco/minghc/issues/85)
* Temporarily building against a "shadowing" local package? [#992](https://github.com/commercialhaskell/stack/issues/992)
* Fix Setup.exe name for --upgrade-cabal on Windows [#1002](https://github.com/commercialhaskell/stack/issues/1002)
* Unlisted dependencies no longer trigger extraneous second build [#838](https://github.com/commercialhaskell/stack/issues/838)

## 0.1.4.1

Fix stack's own Haddocks.  No changes to functionality (only comments updated).

## 0.1.4.0

Major changes:

* You now have more control over how GHC versions are matched, e.g. "use exactly this version," "use the specified minor version, but allow patches," or "use the given minor version or any later minor in the given major release." The default has switched from allowing newer later minor versions to a specific minor version allowing patches. For more information, see [#736](https://github.com/commercialhaskell/stack/issues/736) and [#784](https://github.com/commercialhaskell/stack/pull/784).
* Support added for compiling with GHCJS
* stack can now reuse prebuilt binaries between snapshots. That means that, if you build package foo in LTS-3.1, that binary version can be reused in LTS-3.2, assuming it uses the same dependencies and flags. [#878](https://github.com/commercialhaskell/stack/issues/878)

Other enhancements:

* Added the `--docker-env` argument, to set environment variables in Docker container.
* Set locale environment variables to UTF-8 encoding for builds to avoid "commitBuffer: invalid argument" errors from GHC [#793](https://github.com/commercialhaskell/stack/issues/793)
* Enable transliteration for encoding on stdout and stderr [#824](https://github.com/commercialhaskell/stack/issues/824)
* By default, `stack upgrade` automatically installs GHC as necessary [#797](https://github.com/commercialhaskell/stack/issues/797)
* Added the `ghc-options` field to stack.yaml [#796](https://github.com/commercialhaskell/stack/issues/796)
* Added the `extra-path` field to stack.yaml
* Code page changes on Windows only apply to the build command (and its synonyms), and can be controlled via a command line flag (still defaults to on) [#757](https://github.com/commercialhaskell/stack/issues/757)
* Implicitly add packages to extra-deps when a flag for them is set [#807](https://github.com/commercialhaskell/stack/issues/807)
* Use a precompiled Setup.hs for simple build types [#801](https://github.com/commercialhaskell/stack/issues/801)
* Set --enable-tests and --enable-benchmarks optimistically [#805](https://github.com/commercialhaskell/stack/issues/805)
* `--only-configure` option added [#820](https://github.com/commercialhaskell/stack/issues/820)
* Check for duplicate local package names
* Stop nagging people that call `stack test` [#845](https://github.com/commercialhaskell/stack/issues/845)
* `--file-watch` will ignore files that are in your VCS boring/ignore files [#703](https://github.com/commercialhaskell/stack/issues/703)
* Add `--numeric-version` option

Bug fixes:

* `stack init --solver` fails if `GHC_PACKAGE_PATH` is present [#860](https://github.com/commercialhaskell/stack/issues/860)
* `stack solver` and `stack init --solver` check for test suite and benchmark dependencies [#862](https://github.com/commercialhaskell/stack/issues/862)
* More intelligent logic for setting UTF-8 locale environment variables [#856](https://github.com/commercialhaskell/stack/issues/856)
* Create missing directories for `stack sdist`
* Don't ignore .cabal files with extra periods [#895](https://github.com/commercialhaskell/stack/issues/895)
* Deprecate unused `--optimizations` flag
* Truncated output on slow terminals [#413](https://github.com/commercialhaskell/stack/issues/413)

## 0.1.3.1

Bug fixes:

* Ignore disabled executables [#763](https://github.com/commercialhaskell/stack/issues/763)

## 0.1.3.0

Major changes:

* Detect when a module is compiled but not listed in the cabal file ([#32](https://github.com/commercialhaskell/stack/issues/32))
    * A warning is displayed for any modules that should be added to `other-modules` in the .cabal file
    * These modules are taken into account when determining whether a package needs to be built
* Respect TemplateHaskell addDependentFile dependency changes ([#105](https://github.com/commercialhaskell/stack/issues/105))
    * TH dependent files are taken into account when determining whether a package needs to be built.
* Overhauled target parsing, added `--test` and `--bench` options [#651](https://github.com/commercialhaskell/stack/issues/651)
    * For details, see [Build commands documentation](http://docs.haskellstack.org/en/stable/build_command/)

Other enhancements:

* Set the `HASKELL_DIST_DIR` environment variable [#524](https://github.com/commercialhaskell/stack/pull/524)
* Track build status of tests and benchmarks [#525](https://github.com/commercialhaskell/stack/issues/525)
* `--no-run-tests` [#517](https://github.com/commercialhaskell/stack/pull/517)
* Targets outside of root dir don't build [#366](https://github.com/commercialhaskell/stack/issues/366)
* Upper limit on number of flag combinations to test [#543](https://github.com/commercialhaskell/stack/issues/543)
* Fuzzy matching support to give better error messages for close version numbers [#504](https://github.com/commercialhaskell/stack/issues/504)
* `--local-bin-path` global option. Use to change where binaries get placed on a `--copy-bins` [#342](https://github.com/commercialhaskell/stack/issues/342)
* Custom snapshots [#111](https://github.com/commercialhaskell/stack/issues/111)
* --force-dirty flag: Force treating all local packages as having dirty files (useful for cases where stack can't detect a file change)
* GHC error messages: display file paths as absolute instead of relative for better editor integration
* Add the `--copy-bins` option [#569](https://github.com/commercialhaskell/stack/issues/569)
* Give warnings on unexpected config keys [#48](https://github.com/commercialhaskell/stack/issues/48)
* Remove Docker `pass-host` option
* Don't require cabal-install to upload [#313](https://github.com/commercialhaskell/stack/issues/313)
* Generate indexes for all deps and all installed snapshot packages [#143](https://github.com/commercialhaskell/stack/issues/143)
* Provide `--resolver global` option [#645](https://github.com/commercialhaskell/stack/issues/645)
    * Also supports `--resolver nightly`, `--resolver lts`, and `--resolver lts-X`
* Make `stack build --flag` error when flag or package is unknown [#617](https://github.com/commercialhaskell/stack/issues/617)
* Preserve file permissions when unpacking sources [#666](https://github.com/commercialhaskell/stack/pull/666)
* `stack build` etc work outside of a project
* `list-dependencies` command [#638](https://github.com/commercialhaskell/stack/issues/638)
* `--upgrade-cabal` option to `stack setup` [#174](https://github.com/commercialhaskell/stack/issues/174)
* `--exec` option [#651](https://github.com/commercialhaskell/stack/issues/651)
* `--only-dependencies` implemented correctly [#387](https://github.com/commercialhaskell/stack/issues/387)

Bug fixes:

* Extensions from the `other-extensions` field no longer enabled by default [#449](https://github.com/commercialhaskell/stack/issues/449)
* Fix: haddock forces rebuild of empty packages [#452](https://github.com/commercialhaskell/stack/issues/452)
* Don't copy over executables excluded by component selection [#605](https://github.com/commercialhaskell/stack/issues/605)
* Fix: stack fails on Windows with git package in stack.yaml and no git binary on path [#712](https://github.com/commercialhaskell/stack/issues/712)
* Fixed GHCi issue: Specifying explicit package versions (#678)
* Fixed GHCi issue: Specifying -odir and -hidir as .stack-work/odir (#529)
* Fixed GHCi issue: Specifying A instead of A.ext for modules (#498)

## 0.1.2.0

* Add `--prune` flag to `stack dot` [#487](https://github.com/commercialhaskell/stack/issues/487)
* Add `--[no-]external`,`--[no-]include-base` flags to `stack dot` [#437](https://github.com/commercialhaskell/stack/issues/437)
* Add `--ignore-subdirs` flag to init command [#435](https://github.com/commercialhaskell/stack/pull/435)
* Handle attempt to use non-existing resolver [#436](https://github.com/commercialhaskell/stack/pull/436)
* Add `--force` flag to `init` command
* exec style commands accept the `--package` option (see [Reddit discussion](http://www.reddit.com/r/haskell/comments/3bd66h/stack_runghc_turtle_as_haskell_script_solution/))
* `stack upload` without arguments doesn't do anything [#439](https://github.com/commercialhaskell/stack/issues/439)
* Print latest version of packages on conflicts [#450](https://github.com/commercialhaskell/stack/issues/450)
* Flag to avoid rerunning tests that haven't changed [#451](https://github.com/commercialhaskell/stack/issues/451)
* stack can act as a script interpreter (see [Script interpreter] (https://github.com/commercialhaskell/stack/wiki/Script-interpreter) and [Reddit discussion](http://www.reddit.com/r/haskell/comments/3bd66h/stack_runghc_turtle_as_haskell_script_solution/))
* Add the __`--file-watch`__ flag to auto-rebuild on file changes [#113](https://github.com/commercialhaskell/stack/issues/113)
* Rename `stack docker exec` to `stack exec --plain`
* Add the `--skip-msys` flag [#377](https://github.com/commercialhaskell/stack/issues/377)
* `--keep-going`, turned on by default for tests and benchmarks [#478](https://github.com/commercialhaskell/stack/issues/478)
* `concurrent-tests: BOOL` [#492](https://github.com/commercialhaskell/stack/issues/492)
* Use hashes to check file dirtiness [#502](https://github.com/commercialhaskell/stack/issues/502)
* Install correct GHC build on systems with libgmp.so.3 [#465](https://github.com/commercialhaskell/stack/issues/465)
* `stack upgrade` checks version before upgrading [#447](https://github.com/commercialhaskell/stack/issues/447)

## 0.1.1.0

* Remove GHC uncompressed tar file after installation [#376](https://github.com/commercialhaskell/stack/issues/376)
* Put stackage snapshots JSON on S3 [#380](https://github.com/commercialhaskell/stack/issues/380)
* Specifying flags for multiple packages [#335](https://github.com/commercialhaskell/stack/issues/335)
* single test suite failure should show entire log [#388](https://github.com/commercialhaskell/stack/issues/388)
* valid-wanted is a confusing option name [#386](https://github.com/commercialhaskell/stack/issues/386)
* stack init in multi-package project should use local packages for dependency checking [#384](https://github.com/commercialhaskell/stack/issues/384)
* Display information on why a snapshot was rejected [#381](https://github.com/commercialhaskell/stack/issues/381)
* Give a reason for unregistering packages [#389](https://github.com/commercialhaskell/stack/issues/389)
* `stack exec` accepts the `--no-ghc-package-path` parameter
* Don't require build plan to upload [#400](https://github.com/commercialhaskell/stack/issues/400)
* Specifying test components only builds/runs those tests [#398](https://github.com/commercialhaskell/stack/issues/398)
* `STACK_EXE` environment variable
* Add the `stack dot` command
* `stack upgrade` added [#237](https://github.com/commercialhaskell/stack/issues/237)
* `--stack-yaml` command line flag [#378](https://github.com/commercialhaskell/stack/issues/378)
* `--skip-ghc-check` command line flag [#423](https://github.com/commercialhaskell/stack/issues/423)

Bug fixes:

* Haddock links to global packages no longer broken on Windows [#375](https://github.com/commercialhaskell/stack/issues/375)
* Make flags case-insensitive [#397](https://github.com/commercialhaskell/stack/issues/397)
* Mark packages uninstalled before rebuilding [#365](https://github.com/commercialhaskell/stack/issues/365)

## 0.1.0.0

* Fall back to cabal dependency solver when a snapshot can't be found
* Basic implementation of `stack new` [#137](https://github.com/commercialhaskell/stack/issues/137)
* `stack solver` command [#364](https://github.com/commercialhaskell/stack/issues/364)
* `stack path` command [#95](https://github.com/commercialhaskell/stack/issues/95)
* Haddocks [#143](https://github.com/commercialhaskell/stack/issues/143):
    * Build for dependencies
    * Use relative links
    * Generate module contents and index for all packages in project

## 0.0.3

* `--prefetch` [#297](https://github.com/commercialhaskell/stack/issues/297)
* `upload` command ported from stackage-upload [#225](https://github.com/commercialhaskell/stack/issues/225)
* `--only-snapshot` [#310](https://github.com/commercialhaskell/stack/issues/310)
* `--resolver` [#224](https://github.com/commercialhaskell/stack/issues/224)
* `stack init` [#253](https://github.com/commercialhaskell/stack/issues/253)
* `--extra-include-dirs` and `--extra-lib-dirs` [#333](https://github.com/commercialhaskell/stack/issues/333)
* Specify intra-package target [#201](https://github.com/commercialhaskell/stack/issues/201)

## 0.0.2

* Fix some Windows specific bugs [#216](https://github.com/commercialhaskell/stack/issues/216)
* Improve output for package index updates [#227](https://github.com/commercialhaskell/stack/issues/227)
* Automatically update indices as necessary [#227](https://github.com/commercialhaskell/stack/issues/227)
* --verbose flag [#217](https://github.com/commercialhaskell/stack/issues/217)
* Remove packages (HTTPS and Git) [#199](https://github.com/commercialhaskell/stack/issues/199)
* Config values for system-ghc and install-ghc
* Merge `stack deps` functionality into `stack build`
* `install` command [#153](https://github.com/commercialhaskell/stack/issues/153) and [#272](https://github.com/commercialhaskell/stack/issues/272)
* overriding architecture value (useful to force 64-bit GHC on Windows, for example)
* Overhauled test running (allows cycles, avoids unnecessary recompilation, etc)

## 0.0.1

* First public release, beta quality<|MERGE_RESOLUTION|>--- conflicted
+++ resolved
@@ -16,6 +16,8 @@
   `extra-deps` of `stack.yaml`
 * `stack build` suggests trying another GHC version should the build
   plan end up requiring unattainable `base` version.
+* A new sub command `run` has been introduced to run the first available
+  executable in the current stack project similar to `cabal run`.
 
 Bug fixes:
 
@@ -91,16 +93,11 @@
   i.e. `stack build --keep-tmp-files --ghc-options=-keep-tmp-files`.
   See [#3857](https://github.com/commercialhaskell/stack/issues/3857)
 * Improved error messages for snapshot parse exceptions
-<<<<<<< HEAD
-* A new sub command `run` has been introduced to run the first available
-  executable in the current stack project similar to `cabal run`.
-=======
 * `stack unpack` now supports a `--to /target/directory` option to
   specify where to unpack the package into
 * `stack hoogle` now supports a new flag `--server` that launches local
   Hoogle server on port 8080. See
   [#2310](https://github.com/commercialhaskell/stack/issues/2310)
->>>>>>> 8ba673f3
 
 Bug fixes:
 
