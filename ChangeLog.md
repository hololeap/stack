--- conflicted
+++ resolved
@@ -90,12 +90,9 @@
 * Fix `subdirs` for git repos in `extra-deps` to match whole directory names.
   Also fixes for `subdirs: .`. See
   [#4292](https://github.com/commercialhaskell/stack/issues/4292)
-<<<<<<< HEAD
 * Fix for git packages to update submodules to the correct state. See
   [#4314](https://github.com/commercialhaskell/stack/pull/4314)
-=======
 * Add `--cabal-files` flag to `stack ide targets` command.
->>>>>>> 4e98315e
 
 
 ## v1.9.0.1 (release candidate)
